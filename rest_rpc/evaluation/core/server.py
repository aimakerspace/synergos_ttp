--- conflicted
+++ resolved
@@ -1,558 +1,276 @@
-<<<<<<< HEAD
-#!/usr/bin/env python
-
-####################
-# Required Modules #
-####################
-
-# Generic/Built-in
-import argparse
-import asyncio
-import concurrent.futures
-import logging
-import multiprocessing as mp
-import os
-import time
-from glob import glob
-from pathlib import Path
-from typing import Tuple, Dict
-
-# Libs
-import syft as sy
-import torch as th
-from syft.workers.websocket_client import WebsocketClientWorker
-# from syft.workers.node_client import NodeClient
-
-# Custom
-from rest_rpc import app
-from rest_rpc.training.core.arguments import Arguments
-from rest_rpc.training.core.model import Model
-from rest_rpc.training.core.federated_learning import FederatedLearning
-from rest_rpc.training.core.utils import Governor, RPCFormatter, ModelRecords
-from rest_rpc.training.core.server import (
-    connect_to_ttp, 
-    connect_to_workers,
-    load_selected_experiment,
-    load_selected_run,
-    terminate_connections
-)
-from rest_rpc.evaluation.core.utils import Analyser
-
-##################
-# Configurations #
-##################
-
-logging.basicConfig(format='%(asctime)s - %(message)s', level=logging.DEBUG)
-
-out_dir = app.config['OUT_DIR']
-
-db_path = app.config['DB_PATH']
-model_records = ModelRecords(db_path=db_path)
-
-rpc_formatter = RPCFormatter()
-
-#############
-# Functions #
-#############
-
-def enumerate_expt_run_conbinations(
-    experiments: list,
-    runs: list,
-    registrations: list,
-    auto_align: bool = True,
-    dockerised: bool = True,
-    log_msgs: bool = True,
-    verbose: bool = True,
-) -> dict:
-    """ Enumerates all registered combinations of experiment models and run
-        configurations for a SINGLE project in preparation for bulk operations.
-
-    Args:
-        experiments (list): All experimental models to be reconstructed
-        runs (dict): All hyperparameter sets to be used during grid FL inference
-        registrations (list): Registry of all participants involved
-        auto_align (bool): Toggles if multiple feature alignments will be used
-        dockerised (bool): Toggles if current FL grid is containerised or not. 
-            If true (default), hosts & ports of all participants are locked at
-            "0.0.0.0" & 8020 respectively. Otherwise, participant specified
-            configurations will be used (grid architecture has to be finalised).
-        log_msgs (bool): Toggles if messages are to be logged
-        verbose (bool): Toggles verbosity of logs for WSCW objects
-    Returns:
-        Combinations (dict)
-    """
-    combinations = {}
-    for expt_record in experiments:
-        curr_expt_id = expt_record['key']['expt_id']
-
-        for run_record in runs:
-            run_key = run_record['key']
-            r_project_id = run_key['project_id']
-            r_expt_id = run_key['expt_id']
-            r_run_id = run_key['run_id']
-
-            if r_expt_id == curr_expt_id:
-
-                combination_key = (r_project_id, r_expt_id, r_run_id)
-                project_expt_run_params = {
-                    'keys': run_key,
-                    'registrations': registrations,
-                    'experiment': expt_record,
-                    'run': run_record,
-                    'auto_align': auto_align,
-                    'dockerised': dockerised, 
-                    'log_msgs': log_msgs, 
-                    'verbose': verbose
-                }
-                combinations[combination_key] = project_expt_run_params
-
-    return combinations
-
-
-def start_expt_run_inference(
-    keys: dict, 
-    action: str,
-    participants: list, 
-    registrations: list, 
-    experiment: dict, 
-    run: dict, 
-    metas: list = ['train', 'evaluate', 'predict'],
-    auto_align: bool = True,
-    dockerised: bool = True, 
-    log_msgs: bool = True, 
-    verbose: bool = True,
-    version: Tuple[str, str] = None
-) -> dict:
-    """ Trains a model corresponding to a SINGLE experiment-run combination
-
-    Args:
-        keys (dict): Relevant Project ID, Expt ID & Run ID
-        participants (str): Specified IDs of participants requesting predictions
-        registrations (list): Registry of all participants involved
-        experiment (dict): Parameters for reconstructing experimental model
-        run (dict): Hyperparameters to be used during grid FL inference
-        metas (list): Type(s) of datasets to perform inference on
-        auto_align (bool): Toggles if multiple feature alignments will be used
-        dockerised (bool): Toggles if current FL grid is containerised or not. 
-            If true (default), hosts & ports of all participants are locked at
-            "0.0.0.0" & 8020 respectively. Otherwise, participant specified
-            configurations will be used (grid architecture has to be finalised).
-        log_msgs (bool): Toggles if messages are to be logged
-        verbose (bool): Toggles verbosity of logs for WSCW objects
-    Returns:
-        Statistics (dict)
-    """
-
-    def infer_combination():
-
-        # Create worker representation for local machine as TTP
-        ttp = connect_to_ttp(log_msgs=log_msgs, verbose=verbose)
-
-        # Complete WS handshake with participants
-        workers = connect_to_workers(
-            keys=keys,
-            reg_records=registrations,
-            dockerised=dockerised,
-            log_msgs=log_msgs,
-            verbose=verbose
-        )
-
-        # Instantiate grid environment
-        model = load_selected_experiment(expt_record=experiment)
-        args = load_selected_run(run_record=run)
-
-        # Check if current expt-run combination has already been trained
-        combination_archive = model_records.read(**keys)
-        if combination_archive:
-
-            stripped_archive = rpc_formatter.strip_keys(
-                combination_archive, 
-                concise=True
-            )
-
-            # Restore models from archive (differentiated between Normal & SNN)
-            fl_expt = FederatedLearning(
-                action=action,
-                arguments=args, 
-                crypto_provider=ttp, 
-                workers=workers, 
-                reference=model
-            )
-            fl_expt.load(
-                archive=stripped_archive,
-                shuffle=False,   # for re-assembly during inference
-                version=version
-            ) 
-  
-            # Only infer for specified participant on his/her own test dataset
-            participants_inferences, _ = fl_expt.evaluate(
-                metas=metas,
-                workers=participants
-            )
-
-        else:
-            # No trained model --> No available results
-            participants_inferences = {
-                participant: {} 
-                for participant in participants
-            }
-
-        # Close WSCW local objects once training process is completed (if possible)
-        # (i.e. graceful termination)
-        terminate_connections(ttp=ttp, workers=workers)
-
-        return participants_inferences
-
-    logging.info(f"Current combination: {keys}")
-
-    # Send initialisation signal to all remote worker WSSW objects
-    governor = Governor(auto_align=auto_align, dockerised=dockerised, **keys)
-    governor.initialise(reg_records=registrations)
-
-    participants_inferences = infer_combination()
-    logging.debug(f"Aggregated predictions: {participants_inferences}")
-
-    # Stats will only be computed for relevant participants
-    # (i.e. contributed datasets used for inference)
-    relevant_participants = list(participants_inferences.keys())
-    relevant_registrations = [
-        reg_records 
-        for reg_records in registrations
-        if reg_records['participant']['id'] in relevant_participants
-    ]
-
-    # Convert collection of object IDs accumulated from minibatch 
-    analyser = Analyser(
-        auto_align=auto_align, 
-        inferences=participants_inferences, 
-        metas=metas,
-        **keys
-    )
-    polled_stats = analyser.infer(reg_records=relevant_registrations)
-    logging.debug(f"Polled statistics: {polled_stats}")
-
-    # Send terminate signal to all participants' worker nodes
-    governor.terminate(reg_records=registrations)
-    
-    return polled_stats
-
-
-def start_proc(multi_kwargs: dict) -> dict:
-    """ Automates the inference of Federated models of different architectures
-        and parameter sets
-
-    Args:
-        multi_kwargs (dict): Experiments & models to be tested
-    Returns:
-        Statistics of each specified project-expt-run configuration (dict)
-    """
-    all_statistics = {}
-    for _, kwargs in multi_kwargs.items():
-        action = kwargs.pop('action')
-        participants = kwargs.pop('participants')
-        metas = kwargs.pop('metas')
-        version = kwargs.pop('version')
-        project_combinations = enumerate_expt_run_conbinations(**kwargs)
-
-        for _, combination in project_combinations.items(): 
-            combination.update({
-                'action': action,
-                'participants': participants, 
-                'metas': metas,
-                'version': version
-            })
-
-        completed_project_inferences = {
-            combination_key: start_expt_run_inference(**kwargs) 
-            for combination_key, kwargs in project_combinations.items()
-        }
-
-        all_statistics.update(completed_project_inferences)
-
-=======
-#!/usr/bin/env python
-
-####################
-# Required Modules #
-####################
-
-# Generic/Built-in
-import argparse
-import asyncio
-import concurrent.futures
-import logging
-import multiprocessing as mp
-import os
-import time
-from glob import glob
-from pathlib import Path
-from typing import Tuple, Dict
-
-# Libs
-import syft as sy
-import torch as th
-from syft.workers.websocket_client import WebsocketClientWorker
-# from syft.workers.node_client import NodeClient
-
-# Custom
-from rest_rpc import app
-from rest_rpc.training.core.arguments import Arguments
-from rest_rpc.training.core.model import Model
-from rest_rpc.training.core.federated_learning import FederatedLearning
-from rest_rpc.training.core.utils import Governor, RPCFormatter, ModelRecords
-from rest_rpc.training.core.server import (
-    connect_to_ttp, 
-    connect_to_workers,
-    load_selected_experiment,
-    load_selected_run,
-    terminate_connections
-)
-from rest_rpc.evaluation.core.utils import Analyser
-
-# Synergos & HardwareStats logging
-from SynergosLogger.init_logging import logging
-from SynergosLogger import syn_logger_config
-from HardwareStatsLogger import Sysmetrics
-
-##################
-# Configurations #
-##################
-
-out_dir = app.config['OUT_DIR']
-
-db_path = app.config['DB_PATH']
-model_records = ModelRecords(db_path=db_path)
-
-rpc_formatter = RPCFormatter()
-
-# Hardwarestats logging
-HARDWARE_STATS_LOGGER = syn_logger_config.SYSMETRICS['HARDWARE_STATS_LOGGER']
-file_path = os.path.abspath(__file__)
-
-
-#############
-# Functions #
-#############
-
-def enumerate_expt_run_conbinations(
-    experiments: list,
-    runs: list,
-    registrations: list,
-    auto_align: bool = True,
-    dockerised: bool = True,
-    log_msgs: bool = True,
-    verbose: bool = True,
-) -> dict:
-    """ Enumerates all registered combinations of experiment models and run
-        configurations for a SINGLE project in preparation for bulk operations.
-
-    Args:
-        experiments (list): All experimental models to be reconstructed
-        runs (dict): All hyperparameter sets to be used during grid FL inference
-        registrations (list): Registry of all participants involved
-        auto_align (bool): Toggles if multiple feature alignments will be used
-        dockerised (bool): Toggles if current FL grid is containerised or not. 
-            If true (default), hosts & ports of all participants are locked at
-            "0.0.0.0" & 8020 respectively. Otherwise, participant specified
-            configurations will be used (grid architecture has to be finalised).
-        log_msgs (bool): Toggles if messages are to be logged
-        verbose (bool): Toggles verbosity of logs for WSCW objects
-    Returns:
-        Combinations (dict)
-    """
-    combinations = {}
-    for expt_record in experiments:
-        curr_expt_id = expt_record['key']['expt_id']
-
-        for run_record in runs:
-            run_key = run_record['key']
-            r_project_id = run_key['project_id']
-            r_expt_id = run_key['expt_id']
-            r_run_id = run_key['run_id']
-
-            if r_expt_id == curr_expt_id:
-
-                combination_key = (r_project_id, r_expt_id, r_run_id)
-                project_expt_run_params = {
-                    'keys': run_key,
-                    'registrations': registrations,
-                    'experiment': expt_record,
-                    'run': run_record,
-                    'auto_align': auto_align,
-                    'dockerised': dockerised, 
-                    'log_msgs': log_msgs, 
-                    'verbose': verbose
-                }
-                combinations[combination_key] = project_expt_run_params
-
-    return combinations
-
-
-def start_expt_run_inference(
-    keys: dict, 
-    action: str,
-    participants: list, 
-    registrations: list, 
-    experiment: dict, 
-    run: dict, 
-    metas: list = ['train', 'evaluate', 'predict'],
-    auto_align: bool = True,
-    dockerised: bool = True, 
-    log_msgs: bool = True, 
-    verbose: bool = True,
-    version: Tuple[str, str] = None
-) -> dict:
-    """ Trains a model corresponding to a SINGLE experiment-run combination
-
-    Args:
-        keys (dict): Relevant Project ID, Expt ID & Run ID
-        participants (str): Specified IDs of participants requesting predictions
-        registrations (list): Registry of all participants involved
-        experiment (dict): Parameters for reconstructing experimental model
-        run (dict): Hyperparameters to be used during grid FL inference
-        metas (list): Type(s) of datasets to perform inference on
-        auto_align (bool): Toggles if multiple feature alignments will be used
-        dockerised (bool): Toggles if current FL grid is containerised or not. 
-            If true (default), hosts & ports of all participants are locked at
-            "0.0.0.0" & 8020 respectively. Otherwise, participant specified
-            configurations will be used (grid architecture has to be finalised).
-        log_msgs (bool): Toggles if messages are to be logged
-        verbose (bool): Toggles verbosity of logs for WSCW objects
-    Returns:
-        Statistics (dict)
-    """
-
-    # Start hardware logging process for training
-    hw_logging_process = Sysmetrics.run(hardware_stats_logger=HARDWARE_STATS_LOGGER, 
-                                        file_path=file_path, class_name="", 
-                                        function_name="start_expt_run_inference")  
-
-    def infer_combination():
-
-        # Create worker representation for local machine as TTP
-        ttp = connect_to_ttp(log_msgs=log_msgs, verbose=verbose)
-
-        # Complete WS handshake with participants
-        workers = connect_to_workers(
-            keys=keys,
-            reg_records=registrations,
-            dockerised=dockerised,
-            log_msgs=log_msgs,
-            verbose=verbose
-        )
-
-        # Instantiate grid environment
-        model = load_selected_experiment(expt_record=experiment)
-        args = load_selected_run(run_record=run)
-
-        # Check if current expt-run combination has already been trained
-        combination_archive = model_records.read(**keys)
-        if combination_archive:
-
-            stripped_archive = rpc_formatter.strip_keys(
-                combination_archive, 
-                concise=True
-            )
-
-            # Restore models from archive (differentiated between Normal & SNN)
-            fl_expt = FederatedLearning(
-                action=action,
-                arguments=args, 
-                crypto_provider=ttp, 
-                workers=workers, 
-                reference=model
-            )
-            fl_expt.load(
-                archive=stripped_archive,
-                shuffle=False,   # for re-assembly during inference
-                version=version
-            ) 
-  
-            # Only infer for specified participant on his/her own test dataset
-            participants_inferences, _ = fl_expt.evaluate(
-                metas=metas,
-                workers=participants
-            )
-
-        else:
-            # No trained model --> No available results
-            participants_inferences = {
-                participant: {} 
-                for participant in participants
-            }
-
-        # Close WSCW local objects once training process is completed (if possible)
-        # (i.e. graceful termination)
-        terminate_connections(ttp=ttp, workers=workers)
-
-        return participants_inferences
-
-    # logging.info(f"Current combination: {keys}")
-    logging.info(f"Current combination", description=keys)
-
-    # Send initialisation signal to all remote worker WSSW objects
-    governor = Governor(auto_align=auto_align, dockerised=dockerised, **keys)
-    governor.initialise(reg_records=registrations)
-
-    participants_inferences = infer_combination()
-    #logging.debug(f"Aggregated predictions: {participants_inferences}")
-
-    # Stats will only be computed for relevant participants
-    # (i.e. contributed datasets used for inference)
-    relevant_participants = list(participants_inferences.keys())
-    relevant_registrations = [
-        reg_records 
-        for reg_records in registrations
-        if reg_records['participant']['id'] in relevant_participants
-    ]
-
-    # Convert collection of object IDs accumulated from minibatch 
-    analyser = Analyser(**keys, inferences=participants_inferences, metas=metas)
-    polled_stats = analyser.infer(reg_records=relevant_registrations)
-    # logging.debug(f"Polled statistics: {polled_stats}")
-    logging.debug(f"Polled statistics", description=polled_stats)
-
-    # Send terminate signal to all participants' worker nodes
-    # governor = Governor(dockerised=dockerised, **keys)
-    governor.terminate(reg_records=registrations)
-
-    # Terminate the hardware logging process once training has completed
-    Sysmetrics.terminate(hw_logging_process)
-    
-    return polled_stats
-
-
-def start_proc(multi_kwargs: dict) -> dict:
-    """ Automates the inference of Federated models of different architectures
-        and parameter sets
-
-    Args:
-        multi_kwargs (dict): Experiments & models to be tested
-    Returns:
-        Statistics of each specified project-expt-run configuration (dict)
-    """
-    all_statistics = {}
-    for _, kwargs in multi_kwargs.items():
-        action = kwargs.pop('action')
-        participants = kwargs.pop('participants')
-        metas = kwargs.pop('metas')
-        version = kwargs.pop('version')
-        project_combinations = enumerate_expt_run_conbinations(**kwargs)
-
-        for _, combination in project_combinations.items(): 
-            combination.update({
-                'action': action,
-                'participants': participants, 
-                'metas': metas,
-                'version': version
-            })
-
-        completed_project_inferences = {
-            combination_key: start_expt_run_inference(**kwargs) 
-            for combination_key, kwargs in project_combinations.items()
-        }
-
-        all_statistics.update(completed_project_inferences)
-
->>>>>>> bc8d9258
+#!/usr/bin/env python
+
+####################
+# Required Modules #
+####################
+
+# Generic/Built-in
+import argparse
+import asyncio
+import concurrent.futures
+import logging
+import multiprocessing as mp
+import os
+import time
+from glob import glob
+from pathlib import Path
+from typing import Tuple, Dict
+
+# Libs
+import syft as sy
+import torch as th
+from syft.workers.websocket_client import WebsocketClientWorker
+# from syft.workers.node_client import NodeClient
+
+# Custom
+from rest_rpc import app
+from rest_rpc.training.core.arguments import Arguments
+from rest_rpc.training.core.model import Model
+from rest_rpc.training.core.federated_learning import FederatedLearning
+from rest_rpc.training.core.utils import Governor, RPCFormatter, ModelRecords
+from rest_rpc.training.core.server import (
+    connect_to_ttp, 
+    connect_to_workers,
+    load_selected_experiment,
+    load_selected_run,
+    terminate_connections
+)
+from rest_rpc.evaluation.core.utils import Analyser
+
+# Synergos & HardwareStats logging
+from SynergosLogger.init_logging import logging
+from SynergosLogger import syn_logger_config
+from HardwareStatsLogger import Sysmetrics
+
+##################
+# Configurations #
+##################
+
+logging.basicConfig(format='%(asctime)s - %(message)s', level=logging.DEBUG)
+
+out_dir = app.config['OUT_DIR']
+
+db_path = app.config['DB_PATH']
+model_records = ModelRecords(db_path=db_path)
+
+rpc_formatter = RPCFormatter()
+
+#############
+# Functions #
+#############
+
+def enumerate_expt_run_conbinations(
+    experiments: list,
+    runs: list,
+    registrations: list,
+    auto_align: bool = True,
+    dockerised: bool = True,
+    log_msgs: bool = True,
+    verbose: bool = True,
+) -> dict:
+    """ Enumerates all registered combinations of experiment models and run
+        configurations for a SINGLE project in preparation for bulk operations.
+
+    Args:
+        experiments (list): All experimental models to be reconstructed
+        runs (dict): All hyperparameter sets to be used during grid FL inference
+        registrations (list): Registry of all participants involved
+        auto_align (bool): Toggles if multiple feature alignments will be used
+        dockerised (bool): Toggles if current FL grid is containerised or not. 
+            If true (default), hosts & ports of all participants are locked at
+            "0.0.0.0" & 8020 respectively. Otherwise, participant specified
+            configurations will be used (grid architecture has to be finalised).
+        log_msgs (bool): Toggles if messages are to be logged
+        verbose (bool): Toggles verbosity of logs for WSCW objects
+    Returns:
+        Combinations (dict)
+    """
+    combinations = {}
+    for expt_record in experiments:
+        curr_expt_id = expt_record['key']['expt_id']
+
+        for run_record in runs:
+            run_key = run_record['key']
+            r_project_id = run_key['project_id']
+            r_expt_id = run_key['expt_id']
+            r_run_id = run_key['run_id']
+
+            if r_expt_id == curr_expt_id:
+
+                combination_key = (r_project_id, r_expt_id, r_run_id)
+                project_expt_run_params = {
+                    'keys': run_key,
+                    'registrations': registrations,
+                    'experiment': expt_record,
+                    'run': run_record,
+                    'auto_align': auto_align,
+                    'dockerised': dockerised, 
+                    'log_msgs': log_msgs, 
+                    'verbose': verbose
+                }
+                combinations[combination_key] = project_expt_run_params
+
+    return combinations
+
+
+def start_expt_run_inference(
+    keys: dict, 
+    action: str,
+    participants: list, 
+    registrations: list, 
+    experiment: dict, 
+    run: dict, 
+    metas: list = ['train', 'evaluate', 'predict'],
+    auto_align: bool = True,
+    dockerised: bool = True, 
+    log_msgs: bool = True, 
+    verbose: bool = True,
+    version: Tuple[str, str] = None
+) -> dict:
+    """ Trains a model corresponding to a SINGLE experiment-run combination
+
+    Args:
+        keys (dict): Relevant Project ID, Expt ID & Run ID
+        participants (str): Specified IDs of participants requesting predictions
+        registrations (list): Registry of all participants involved
+        experiment (dict): Parameters for reconstructing experimental model
+        run (dict): Hyperparameters to be used during grid FL inference
+        metas (list): Type(s) of datasets to perform inference on
+        auto_align (bool): Toggles if multiple feature alignments will be used
+        dockerised (bool): Toggles if current FL grid is containerised or not. 
+            If true (default), hosts & ports of all participants are locked at
+            "0.0.0.0" & 8020 respectively. Otherwise, participant specified
+            configurations will be used (grid architecture has to be finalised).
+        log_msgs (bool): Toggles if messages are to be logged
+        verbose (bool): Toggles verbosity of logs for WSCW objects
+    Returns:
+        Statistics (dict)
+    """
+
+    def infer_combination():
+
+        # Create worker representation for local machine as TTP
+        ttp = connect_to_ttp(log_msgs=log_msgs, verbose=verbose)
+
+        # Complete WS handshake with participants
+        workers = connect_to_workers(
+            keys=keys,
+            reg_records=registrations,
+            dockerised=dockerised,
+            log_msgs=log_msgs,
+            verbose=verbose
+        )
+
+        # Instantiate grid environment
+        model = load_selected_experiment(expt_record=experiment)
+        args = load_selected_run(run_record=run)
+
+        # Check if current expt-run combination has already been trained
+        combination_archive = model_records.read(**keys)
+        if combination_archive:
+
+            stripped_archive = rpc_formatter.strip_keys(
+                combination_archive, 
+                concise=True
+            )
+
+            # Restore models from archive (differentiated between Normal & SNN)
+            fl_expt = FederatedLearning(
+                action=action,
+                arguments=args, 
+                crypto_provider=ttp, 
+                workers=workers, 
+                reference=model
+            )
+            fl_expt.load(
+                archive=stripped_archive,
+                shuffle=False,   # for re-assembly during inference
+                version=version
+            ) 
+  
+            # Only infer for specified participant on his/her own test dataset
+            participants_inferences, _ = fl_expt.evaluate(
+                metas=metas,
+                workers=participants
+            )
+
+        else:
+            # No trained model --> No available results
+            participants_inferences = {
+                participant: {} 
+                for participant in participants
+            }
+
+        # Close WSCW local objects once training process is completed (if possible)
+        # (i.e. graceful termination)
+        terminate_connections(ttp=ttp, workers=workers)
+
+        return participants_inferences
+
+    logging.info(f"Current combination", description=keys)
+
+    # Send initialisation signal to all remote worker WSSW objects
+    governor = Governor(auto_align=auto_align, dockerised=dockerised, **keys)
+    governor.initialise(reg_records=registrations)
+
+    participants_inferences = infer_combination()
+    logging.debug(f"Aggregated predictions: {participants_inferences}")
+
+    # Stats will only be computed for relevant participants
+    # (i.e. contributed datasets used for inference)
+    relevant_participants = list(participants_inferences.keys())
+    relevant_registrations = [
+        reg_records 
+        for reg_records in registrations
+        if reg_records['participant']['id'] in relevant_participants
+    ]
+
+    # Convert collection of object IDs accumulated from minibatch 
+    analyser = Analyser(
+        auto_align=auto_align, 
+        inferences=participants_inferences, 
+        metas=metas,
+        **keys
+    )
+    polled_stats = analyser.infer(reg_records=relevant_registrations)
+    logging.debug(f"Polled statistics", description=polled_stats)
+
+    # Send terminate signal to all participants' worker nodes
+    governor.terminate(reg_records=registrations)
+    
+    return polled_stats
+
+
+def start_proc(multi_kwargs: dict) -> dict:
+    """ Automates the inference of Federated models of different architectures
+        and parameter sets
+
+    Args:
+        multi_kwargs (dict): Experiments & models to be tested
+    Returns:
+        Statistics of each specified project-expt-run configuration (dict)
+    """
+    all_statistics = {}
+    for _, kwargs in multi_kwargs.items():
+        action = kwargs.pop('action')
+        participants = kwargs.pop('participants')
+        metas = kwargs.pop('metas')
+        version = kwargs.pop('version')
+        project_combinations = enumerate_expt_run_conbinations(**kwargs)
+
+        for _, combination in project_combinations.items(): 
+            combination.update({
+                'action': action,
+                'participants': participants, 
+                'metas': metas,
+                'version': version
+            })
+
+        completed_project_inferences = {
+            combination_key: start_expt_run_inference(**kwargs) 
+            for combination_key, kwargs in project_combinations.items()
+        }
+
+        all_statistics.update(completed_project_inferences)
+
     return all_statistics