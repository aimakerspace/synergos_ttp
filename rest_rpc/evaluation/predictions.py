<<<<<<< HEAD
#!/usr/bin/env python

####################
# Required Modules #
####################

# Generic/Built-in
import logging

# Libs
import jsonschema
import mlflow
from flask import request
from flask_restx import Namespace, Resource, fields

# Custom
from rest_rpc import app
from rest_rpc.connection.core.utils import (
    TopicalPayload,
    ProjectRecords,
    ExperimentRecords,
    RunRecords,
    ParticipantRecords,
    RegistrationRecords,
    TagRecords
)
from rest_rpc.training.core.feature_alignment import MultipleFeatureAligner
from rest_rpc.training.core.utils import (
    AlignmentRecords, 
    ModelRecords,
    Poller,
    RPCFormatter
)
from rest_rpc.evaluation.core.server import start_proc
from rest_rpc.evaluation.core.utils import PredictionRecords
from rest_rpc.evaluation.validations import meta_stats_model

##################
# Configurations #
##################

logging.basicConfig(format='%(asctime)s - %(message)s', level=logging.DEBUG)

ns_api = Namespace(
    "predictions", 
    description='API to faciliate model inference in a REST-RPC Grid.'
)

SUBJECT = "Prediction"

db_path = app.config['DB_PATH']
project_records = ProjectRecords(db_path=db_path)
expt_records = ExperimentRecords(db_path=db_path)
run_records = RunRecords(db_path=db_path)
participant_records = ParticipantRecords(db_path=db_path)
registration_records = RegistrationRecords(db_path=db_path)
tag_records = TagRecords(db_path=db_path)
alignment_records = AlignmentRecords(db_path=db_path)
model_records = ModelRecords(db_path=db_path)
prediction_records = PredictionRecords(db_path=db_path)

rpc_formatter = RPCFormatter()

################################################################
# Predictions - Used for marshalling (i.e. moulding responses) #
################################################################

# Marshalling inputs
prediction_tag_field = fields.Wildcard(fields.List(fields.List(fields.String())))
prediction_tag_model = ns_api.model(
    name="prediction_tags",
    model={"*": prediction_tag_field}
)

pred_input_model = ns_api.model(
    name="prediction_input",
    model={
        'auto_align': fields.Boolean(default=True, required=True),
        'dockerised': fields.Boolean(default=False, required=True),
        'tags': fields.Nested(model=prediction_tag_model, skip_none=True)
    }
)

# Marshalling Outputs
# - same `meta_stats_model` retrieved from Validations resource

pred_inferences_model = ns_api.model(
    name="prediction_inferences",
    model={
        'predict': fields.Nested(meta_stats_model, required=True)
    }
)

pred_output_model = ns_api.inherit(
    "prediction_output",
    pred_inferences_model,
    {
        'doc_id': fields.String(),
        'kind': fields.String(),
        'key': fields.Nested(
            ns_api.model(
                name='key',
                model={
                    'participant_id': fields.String(),
                    'project_id': fields.String(),
                    'expt_id': fields.String(),
                    'run_id': fields.String()
                }
            ),
            required=True
        )
    }
)

payload_formatter = TopicalPayload(SUBJECT, ns_api, pred_output_model)

#############
# Resources #
#############

@ns_api.route('/', defaults={'project_id': None, 'expt_id': None, 'run_id': None})
@ns_api.route('/<project_id>', defaults={'expt_id': None, 'run_id': None})
@ns_api.route('/<project_id>/<expt_id>', defaults={'run_id': None})
@ns_api.route('/<project_id>/<expt_id>/<run_id>')
@ns_api.response(404, 'Predictions not found')
@ns_api.response(500, 'Internal failure')
class Predictions(Resource):
    """ Handles model inference within the PySyft grid. Model inference is done
        a series of 8 stages:
        1) User provides prediction tags for specified projects
        2) Specified model architectures are re-loaded alongside its run configs
        3) Federated grid is re-established
        4) Inference is performed on participant's test datasets
        5) `worker/predict` route is activated to export results to worker node
        6) Statistics are computed on the remote node
        7) Statistics are returned as response to the TTP and archived
        8) Statistics are finally retrievable by participant
    """
    
    @ns_api.doc("get_predictions")
    @ns_api.marshal_with(payload_formatter.plural_model)
    def get(self, participant_id, project_id, expt_id, run_id):
        """ Retrieves global model corresponding to experiment and run 
            parameters for a specified project
        """
        filter = {k:v for k,v in request.view_args.items() if v is not None}

        retrieved_predictions = prediction_records.read_all(filter=filter)
        
        if retrieved_predictions:
            
            success_payload = payload_formatter.construct_success_payload(
                status=200,
                method="predictions.get",
                params=request.view_args,
                data=retrieved_predictions
            )
            return success_payload, 200

        else:
            ns_api.abort(
                code=404, 
                message=f"Predictions do not exist for specified keyword filters!"
            )


    @ns_api.doc("trigger_predictions")
    @ns_api.expect(pred_input_model)
    @ns_api.marshal_with(payload_formatter.plural_model)
    def post(self, participant_id, project_id, expt_id, run_id):
        """ Triggers FL inference for specified project-experiment-run
            combination within a PySyft FL grid. 
            Note: Participants have the option to specify additional datasets
                  here for prediction. However all prediction sets will be
                  collated into a single combined prediction set to facilitate
                  prediction. Also, all prediction tags submitted here will
                  override any previously submitted prediction tags registered
                  for a specified project. This is to prevent accumulation of 
                  unsynced dataset tags (w.r.t participant's node). Hence, if
                  a participant wants to expand their testing datasets by 
                  declaring new tags, the onus is on them to declare all of it
                  per submission.

            Sample payload:

            {
                "auto_align": true,
                "dockerised": true,
                "tags": {
                    "test_project_1": [["non_iid_2"]],
                    "test_project_2": [["non_iid_1"], ["non_iid_2"]]
                }
            }
        """
        auto_align = request.json['auto_align']
        is_dockerised = request.json['dockerised']
        new_pred_tags = request.json['tags']
        logging.debug(f"Keys: {request.view_args}")

        # Update prediction tags for all queried projects
        for queried_project_id, tags in new_pred_tags.items():
            tag_records.update(
                project_id=queried_project_id, 
                participant_id=participant_id,
                updates={'predict': tags}
            )

        # Participant's POV: Retrieve all projects registered under participant
        # If specific project was declared, collapse inference space
        key_filter = {
            'participant_id': participant_id,
            'project_id': project_id
        }
        key_filter = {k:v for k,v in key_filter.items() if v is not None}
        logging.debug(f"{key_filter}")
        participant_registrations = registration_records.read_all(
            filter=key_filter
        )
        logging.debug(participant_registrations)

        project_combinations = {}
        for registration in participant_registrations:

            registered_project_id = registration['project']['key']['project_id']

            # Retrieves expt-run supersets (i.e. before filtering for relevancy)
            retrieved_project = project_records.read(
                project_id=registered_project_id
            )
            project_action = retrieved_project['action']
            experiments = retrieved_project['relations']['Experiment']
            runs = retrieved_project['relations']['Run']

            # If specific experiment was declared, collapse inference space
            if expt_id:

                retrieved_expt = expt_records.read(
                    project_id=project_id, 
                    expt_id=expt_id
                )
                runs = retrieved_expt.pop('relations')['Run']
                experiments = [retrieved_expt]

                # If specific run was declared, further collapse inference space
                if run_id:

                    retrieved_run = run_records.read(
                        project_id=project_id, 
                        expt_id=expt_id,
                        run_id=run_id
                    )
                    retrieved_run.pop('relations')
                    runs = [retrieved_run]

            # Retrieve all participants' metadata enrolled for curr project
            project_registrations = registration_records.read_all(
                filter={'project_id': registered_project_id}
            )

            poller = Poller(project_id=registered_project_id)
            all_metadata = poller.poll(project_registrations)

            logging.debug(f"All metadata polled: {all_metadata}")

            (X_data_headers, y_data_headers, key_sequences,
             _, _) = rpc_formatter.aggregate_metadata(all_metadata)

            ###########################
            # Implementation Footnote #
            ###########################

            # [Cause]
            # Decoupling of MFA from inference should be made more explicit

            # [Problems]
            # Auto-alignment is not scalable to datasets that have too many 
            # features and can consume too much computation resources such that 
            # the container will crash.

            # [Solution]
            # Explicitly declare a new state parameter that allows the alignment
            # procedure to be skipped when necessary, provided that the declared
            # model parameters are CORRECT!!! If `auto-align` is true, then MFA 
            # will be performed to obtain alignment indexes for the newly 
            # declared prediction data tags in preparation for inference. If 
            # `auto-align` is false, then MFA is skipped (i.e. inference data is
            # ASSUMED to have the same structure as that of training & 
            # validation data)

            if auto_align:
                X_mfa_aligner = MultipleFeatureAligner(headers=X_data_headers)
                X_mf_alignments = X_mfa_aligner.align()

                y_mfa_aligner = MultipleFeatureAligner(headers=y_data_headers)
                y_mf_alignments = y_mfa_aligner.align()

                spacer_collection = rpc_formatter.alignment_to_spacer_idxs(
                    X_mf_alignments=X_mf_alignments,
                    y_mf_alignments=y_mf_alignments,
                    key_sequences=key_sequences
                )

                for p_id, spacer_idxs in spacer_collection.items():

                    logging.debug(f"Spacer Indexes: {spacer_idxs}")
                    alignment_records.update(
                        project_id=registered_project_id,
                        participant_id=p_id,
                        updates=spacer_idxs
                    ) 

                logging.debug(f"Alignments: {alignment_records.read_all(filter={'project_id': registered_project_id, 'participant_id': participant_id})}")

            updated_project_registrations = registration_records.read_all(
                filter={'project_id': registered_project_id}
            )

            logging.debug(f"Project registrations: {updated_project_registrations}")
            # Template for initialising FL grid
            kwargs = {
                'action': project_action,
                'auto_align': auto_align,
                'dockerised': is_dockerised,
                'experiments': experiments,
                'runs': runs,
                'registrations': updated_project_registrations,
                'participants': [participant_id],
                'metas': ['predict'],
                'version': None # defaults to final state of federated grid
            }
            project_combinations[registered_project_id] = kwargs

        logging.debug(f"{project_combinations}")

        completed_inferences = start_proc(project_combinations)
        logging.debug(f"Completed Inferences: {completed_inferences}")
        
        # Store output metadata into database
        retrieved_predictions = []
        for combination_key, inference_stats in completed_inferences.items():
            logging.debug(f"Inference stats: {inference_stats}")

            combination_key = (participant_id,) + combination_key

            new_prediction = prediction_records.create(
                *combination_key,
                details=inference_stats[participant_id]
            )

            retrieved_prediction = prediction_records.read(*combination_key)

            assert new_prediction.doc_id == retrieved_prediction.doc_id
            retrieved_predictions.append(retrieved_prediction)

        success_payload = payload_formatter.construct_success_payload(
            status=200,
            method="predictions.post",
            params=request.view_args,
            data=retrieved_predictions
        )
        return success_payload, 200
=======
#!/usr/bin/env python

####################
# Required Modules #
####################

# Generic/Built-in
import logging

# Libs
import jsonschema
import mlflow
from flask import request
from flask_restx import Namespace, Resource, fields

# Custom
from rest_rpc import app
from rest_rpc.connection.core.utils import (
    TopicalPayload,
    ProjectRecords,
    ExperimentRecords,
    RunRecords,
    ParticipantRecords,
    RegistrationRecords,
    TagRecords
)
from rest_rpc.training.core.feature_alignment import MultipleFeatureAligner
from rest_rpc.training.core.utils import (
    AlignmentRecords, 
    ModelRecords,
    Poller,
    RPCFormatter
)
from rest_rpc.evaluation.core.server import start_proc
from rest_rpc.evaluation.core.utils import PredictionRecords
from rest_rpc.evaluation.validations import meta_stats_model

# Synergos logging
from SynergosLogger.init_logging import logging

##################
# Configurations #
##################

ns_api = Namespace(
    "predictions", 
    description='API to faciliate model inference in a REST-RPC Grid.'
)

SUBJECT = "Prediction"

db_path = app.config['DB_PATH']
project_records = ProjectRecords(db_path=db_path)
expt_records = ExperimentRecords(db_path=db_path)
run_records = RunRecords(db_path=db_path)
participant_records = ParticipantRecords(db_path=db_path)
registration_records = RegistrationRecords(db_path=db_path)
tag_records = TagRecords(db_path=db_path)
alignment_records = AlignmentRecords(db_path=db_path)
model_records = ModelRecords(db_path=db_path)
prediction_records = PredictionRecords(db_path=db_path)

rpc_formatter = RPCFormatter()

################################################################
# Predictions - Used for marshalling (i.e. moulding responses) #
################################################################

# Marshalling inputs
prediction_tag_field = fields.Wildcard(fields.List(fields.List(fields.String())))
prediction_tag_model = ns_api.model(
    name="prediction_tags",
    model={"*": prediction_tag_field}
)

pred_input_model = ns_api.model(
    name="prediction_input",
    model={
        'auto_align': fields.Boolean(default=True, required=True),
        'dockerised': fields.Boolean(default=False, required=True),
        'tags': fields.Nested(model=prediction_tag_model, skip_none=True)
    }
)

# Marshalling Outputs
# - same `meta_stats_model` retrieved from Validations resource

pred_inferences_model = ns_api.model(
    name="prediction_inferences",
    model={
        'predict': fields.Nested(meta_stats_model, required=True)
    }
)

pred_output_model = ns_api.inherit(
    "prediction_output",
    pred_inferences_model,
    {
        'doc_id': fields.String(),
        'kind': fields.String(),
        'key': fields.Nested(
            ns_api.model(
                name='key',
                model={
                    'participant_id': fields.String(),
                    'project_id': fields.String(),
                    'expt_id': fields.String(),
                    'run_id': fields.String()
                }
            ),
            required=True
        )
    }
)

payload_formatter = TopicalPayload(SUBJECT, ns_api, pred_output_model)

#############
# Resources #
#############

@ns_api.route('/', defaults={'project_id': None, 'expt_id': None, 'run_id': None})
@ns_api.route('/<project_id>', defaults={'expt_id': None, 'run_id': None})
@ns_api.route('/<project_id>/<expt_id>', defaults={'run_id': None})
@ns_api.route('/<project_id>/<expt_id>/<run_id>')
@ns_api.response(404, 'Predictions not found')
@ns_api.response(500, 'Internal failure')
class Predictions(Resource):
    """ Handles model inference within the PySyft grid. Model inference is done
        a series of 8 stages:
        1) User provides prediction tags for specified projects
        2) Specified model architectures are re-loaded alongside its run configs
        3) Federated grid is re-established
        4) Inference is performed on participant's test datasets
        5) `worker/predict` route is activated to export results to worker node
        6) Statistics are computed on the remote node
        7) Statistics are returned as response to the TTP and archived
        8) Statistics are finally retrievable by participant
    """
    
    @ns_api.doc("get_predictions")
    @ns_api.marshal_with(payload_formatter.plural_model)
    def get(self, participant_id, project_id, expt_id, run_id):
        """ Retrieves global model corresponding to experiment and run 
            parameters for a specified project
        """
        filter = {k:v for k,v in request.view_args.items() if v is not None}

        retrieved_predictions = prediction_records.read_all(filter=filter)
        
        if retrieved_predictions:
            
            success_payload = payload_formatter.construct_success_payload(
                status=200,
                method="predictions.get",
                params=request.view_args,
                data=retrieved_predictions
            )
            logging.info("Success retrieved predictions", code=200, description=success_payload, Class=Predictions.__name__)
            return success_payload, 200

        else:
            logging.error("Error retrieving predictions", code=404, description=f"Predictions do not exist for specified keyword filters!", Class=Predictions.__name__)
            ns_api.abort(
                code=404, 
                message=f"Predictions do not exist for specified keyword filters!"
            )


    @ns_api.doc("trigger_predictions")
    @ns_api.expect(pred_input_model)
    @ns_api.marshal_with(payload_formatter.plural_model)
    def post(self, participant_id, project_id, expt_id, run_id):
        """ Triggers FL inference for specified project-experiment-run
            combination within a PySyft FL grid. 
            Note: Participants have the option to specify additional datasets
                  here for prediction. However all prediction sets will be
                  collated into a single combined prediction set to facilitate
                  prediction. Also, all prediction tags submitted here will
                  override any previously submitted prediction tags registered
                  for a specified project. This is to prevent accumulation of 
                  unsynced dataset tags (w.r.t participant's node). Hence, if
                  a participant wants to expand their testing datasets by 
                  declaring new tags, the onus is on them to declare all of it
                  per submission.

            Sample payload:

            {
                "auto_align": true,
                "dockerised": true,
                "tags": {
                    "test_project_1": [["non_iid_2"]],
                    "test_project_2": [["non_iid_1"], ["non_iid_2"]]
                }
            }
        """
        auto_align = request.json['auto_align']
        is_dockerised = request.json['dockerised']
        new_pred_tags = request.json['tags']
        # logging.debug(f"Keys: {request.view_args}")
        logging.debug("Keys", description=request.view_args, Class=Predictions.__name__)

        # Update prediction tags for all queried projects
        for queried_project_id, tags in new_pred_tags.items():
            tag_records.update(
                project_id=queried_project_id, 
                participant_id=participant_id,
                updates={'predict': tags}
            )

        # Participant's POV: Retrieve all projects registered under participant
        # If specific project was declared, collapse inference space
        key_filter = {
            'participant_id': participant_id,
            'project_id': project_id
        }
        key_filter = {k:v for k,v in key_filter.items() if v is not None}
        logging.debug("key_filter", description=f"{key_filter}", Class=Predictions.__name__)
        participant_registrations = registration_records.read_all(
            filter=key_filter
        )
        # logging.debug(participant_registrations)
        logging.debug(f"participant registrations", description=participant_registrations, Class=Predictions.__name__)

        project_combinations = {}
        for registration in participant_registrations:

            registered_project_id = registration['project']['key']['project_id']

            # Retrieves expt-run supersets (i.e. before filtering for relevancy)
            retrieved_project = project_records.read(
                project_id=registered_project_id
            )
            project_action = retrieved_project['action']
            experiments = retrieved_project['relations']['Experiment']
            runs = retrieved_project['relations']['Run']

            # If specific experiment was declared, collapse inference space
            if expt_id:

                retrieved_expt = expt_records.read(
                    project_id=project_id, 
                    expt_id=expt_id
                )
                runs = retrieved_expt.pop('relations')['Run']
                experiments = [retrieved_expt]

                # If specific run was declared, further collapse inference space
                if run_id:

                    retrieved_run = run_records.read(
                        project_id=project_id, 
                        expt_id=expt_id,
                        run_id=run_id
                    )
                    retrieved_run.pop('relations')
                    runs = [retrieved_run]

            # Retrieve all participants' metadata enrolled for curr project
            project_registrations = registration_records.read_all(
                filter={'project_id': registered_project_id}
            )
            
            poller = Poller(project_id=registered_project_id)
            all_metadata = poller.poll(project_registrations)

            # logging.debug(f"All metadata polled: {all_metadata}", Class=Predictions.__name__)
            logging.debug("All metadata polled", description=all_metadata, Class=Predictions.__name__)

            (X_data_headers, y_data_headers,
             key_sequences, _) = rpc_formatter.aggregate_metadata(all_metadata)

            ###########################
            # Implementation Footnote #
            ###########################

            # [Cause]
            # Decoupling of MFA from inference should be made more explicit

            # [Problems]
            # Auto-alignment is not scalable to datasets that have too many 
            # features and can consume too much computation resources such that 
            # the container will crash.

            # [Solution]
            # Explicitly declare a new state parameter that allows the alignment
            # procedure to be skipped when necessary, provided that the declared
            # model parameters are CORRECT!!! If `auto-align` is true, then MFA 
            # will be performed to obtain alignment indexes for the newly 
            # declared prediction data tags in preparation for inference. If 
            # `auto-align` is false, then MFA is skipped (i.e. inference data is
            # ASSUMED to have the same structure as that of training & 
            # validation data)

            if auto_align:
                X_mfa_aligner = MultipleFeatureAligner(headers=X_data_headers)
                X_mf_alignments = X_mfa_aligner.align()

                y_mfa_aligner = MultipleFeatureAligner(headers=y_data_headers)
                y_mf_alignments = y_mfa_aligner.align()

                spacer_collection = rpc_formatter.alignment_to_spacer_idxs(
                    X_mf_alignments=X_mf_alignments,
                    y_mf_alignments=y_mf_alignments,
                    key_sequences=key_sequences
                )

                for p_id, spacer_idxs in spacer_collection.items():

                    logging.debug(f"Spacer Indexes: {spacer_idxs}", Class=Predictions.__name__)
                    alignment_records.update(
                        project_id=registered_project_id,
                        participant_id=p_id,
                        updates=spacer_idxs
                    ) 

                # logging.debug(f"Alignments: {alignment_records.read_all(filter={'project_id': registered_project_id, 'participant_id': participant_id})}", Class=Predictions.__name__)
                logging.debug("Alignments", description=alignment_records.read_all(filter={'project_id': registered_project_id, 'participant_id': participant_id}), Class=Predictions.__name__)

            updated_project_registrations = registration_records.read_all(
                filter={'project_id': registered_project_id}
            )

            # logging.debug(f"Project registrations: {updated_project_registrations}", Class=Predictions.__name__)
            logging.debug("Project registrations", description=updated_project_registrations, Class=Predictions.__name__)
            # Template for initialising FL grid
            kwargs = {
                'action': project_action,
                'auto_align': auto_align,
                'dockerised': is_dockerised,
                'experiments': experiments,
                'runs': runs,
                'registrations': updated_project_registrations,
                'participants': [participant_id],
                'metas': ['predict'],
                'version': None # defaults to final state of federated grid
            }
            project_combinations[registered_project_id] = kwargs

        # logging.debug(f"Project combinations: {project_combinations}", Class=Predictions.__name__)
        logging.debug("Project combinations", description=project_combinations, Class=Predictions.__name__)

        completed_inferences = start_proc(project_combinations)
        #logging.debug(f"Completed Inferences: {completed_inferences}")
        
        # Store output metadata into database
        retrieved_predictions = []
        for combination_key, inference_stats in completed_inferences.items():
            # logging.debug(f"Inference stats: {inference_stats}", Class=Predictions.__name__)
            logging.debug(f"Inference stats", description=inference_stats, Class=Predictions.__name__)

            combination_key = (participant_id,) + combination_key

            new_prediction = prediction_records.create(
                *combination_key,
                details=inference_stats[participant_id]
            )

            retrieved_prediction = prediction_records.read(*combination_key)

            assert new_prediction.doc_id == retrieved_prediction.doc_id
            retrieved_predictions.append(retrieved_prediction)

        success_payload = payload_formatter.construct_success_payload(
            status=200,
            method="predictions.post",
            params=request.view_args,
            data=retrieved_predictions
        )
        logging.info("Completed inferences", description=success_payload, Class=Predictions.__name__)
        return success_payload, 200
>>>>>>> bc8d9258
<|MERGE_RESOLUTION|>--- conflicted
+++ resolved
@@ -1,736 +1,376 @@
-<<<<<<< HEAD
-#!/usr/bin/env python
-
-####################
-# Required Modules #
-####################
-
-# Generic/Built-in
-import logging
-
-# Libs
-import jsonschema
-import mlflow
-from flask import request
-from flask_restx import Namespace, Resource, fields
-
-# Custom
-from rest_rpc import app
-from rest_rpc.connection.core.utils import (
-    TopicalPayload,
-    ProjectRecords,
-    ExperimentRecords,
-    RunRecords,
-    ParticipantRecords,
-    RegistrationRecords,
-    TagRecords
-)
-from rest_rpc.training.core.feature_alignment import MultipleFeatureAligner
-from rest_rpc.training.core.utils import (
-    AlignmentRecords, 
-    ModelRecords,
-    Poller,
-    RPCFormatter
-)
-from rest_rpc.evaluation.core.server import start_proc
-from rest_rpc.evaluation.core.utils import PredictionRecords
-from rest_rpc.evaluation.validations import meta_stats_model
-
-##################
-# Configurations #
-##################
-
-logging.basicConfig(format='%(asctime)s - %(message)s', level=logging.DEBUG)
-
-ns_api = Namespace(
-    "predictions", 
-    description='API to faciliate model inference in a REST-RPC Grid.'
-)
-
-SUBJECT = "Prediction"
-
-db_path = app.config['DB_PATH']
-project_records = ProjectRecords(db_path=db_path)
-expt_records = ExperimentRecords(db_path=db_path)
-run_records = RunRecords(db_path=db_path)
-participant_records = ParticipantRecords(db_path=db_path)
-registration_records = RegistrationRecords(db_path=db_path)
-tag_records = TagRecords(db_path=db_path)
-alignment_records = AlignmentRecords(db_path=db_path)
-model_records = ModelRecords(db_path=db_path)
-prediction_records = PredictionRecords(db_path=db_path)
-
-rpc_formatter = RPCFormatter()
-
-################################################################
-# Predictions - Used for marshalling (i.e. moulding responses) #
-################################################################
-
-# Marshalling inputs
-prediction_tag_field = fields.Wildcard(fields.List(fields.List(fields.String())))
-prediction_tag_model = ns_api.model(
-    name="prediction_tags",
-    model={"*": prediction_tag_field}
-)
-
-pred_input_model = ns_api.model(
-    name="prediction_input",
-    model={
-        'auto_align': fields.Boolean(default=True, required=True),
-        'dockerised': fields.Boolean(default=False, required=True),
-        'tags': fields.Nested(model=prediction_tag_model, skip_none=True)
-    }
-)
-
-# Marshalling Outputs
-# - same `meta_stats_model` retrieved from Validations resource
-
-pred_inferences_model = ns_api.model(
-    name="prediction_inferences",
-    model={
-        'predict': fields.Nested(meta_stats_model, required=True)
-    }
-)
-
-pred_output_model = ns_api.inherit(
-    "prediction_output",
-    pred_inferences_model,
-    {
-        'doc_id': fields.String(),
-        'kind': fields.String(),
-        'key': fields.Nested(
-            ns_api.model(
-                name='key',
-                model={
-                    'participant_id': fields.String(),
-                    'project_id': fields.String(),
-                    'expt_id': fields.String(),
-                    'run_id': fields.String()
-                }
-            ),
-            required=True
-        )
-    }
-)
-
-payload_formatter = TopicalPayload(SUBJECT, ns_api, pred_output_model)
-
-#############
-# Resources #
-#############
-
-@ns_api.route('/', defaults={'project_id': None, 'expt_id': None, 'run_id': None})
-@ns_api.route('/<project_id>', defaults={'expt_id': None, 'run_id': None})
-@ns_api.route('/<project_id>/<expt_id>', defaults={'run_id': None})
-@ns_api.route('/<project_id>/<expt_id>/<run_id>')
-@ns_api.response(404, 'Predictions not found')
-@ns_api.response(500, 'Internal failure')
-class Predictions(Resource):
-    """ Handles model inference within the PySyft grid. Model inference is done
-        a series of 8 stages:
-        1) User provides prediction tags for specified projects
-        2) Specified model architectures are re-loaded alongside its run configs
-        3) Federated grid is re-established
-        4) Inference is performed on participant's test datasets
-        5) `worker/predict` route is activated to export results to worker node
-        6) Statistics are computed on the remote node
-        7) Statistics are returned as response to the TTP and archived
-        8) Statistics are finally retrievable by participant
-    """
-    
-    @ns_api.doc("get_predictions")
-    @ns_api.marshal_with(payload_formatter.plural_model)
-    def get(self, participant_id, project_id, expt_id, run_id):
-        """ Retrieves global model corresponding to experiment and run 
-            parameters for a specified project
-        """
-        filter = {k:v for k,v in request.view_args.items() if v is not None}
-
-        retrieved_predictions = prediction_records.read_all(filter=filter)
-        
-        if retrieved_predictions:
-            
-            success_payload = payload_formatter.construct_success_payload(
-                status=200,
-                method="predictions.get",
-                params=request.view_args,
-                data=retrieved_predictions
-            )
-            return success_payload, 200
-
-        else:
-            ns_api.abort(
-                code=404, 
-                message=f"Predictions do not exist for specified keyword filters!"
-            )
-
-
-    @ns_api.doc("trigger_predictions")
-    @ns_api.expect(pred_input_model)
-    @ns_api.marshal_with(payload_formatter.plural_model)
-    def post(self, participant_id, project_id, expt_id, run_id):
-        """ Triggers FL inference for specified project-experiment-run
-            combination within a PySyft FL grid. 
-            Note: Participants have the option to specify additional datasets
-                  here for prediction. However all prediction sets will be
-                  collated into a single combined prediction set to facilitate
-                  prediction. Also, all prediction tags submitted here will
-                  override any previously submitted prediction tags registered
-                  for a specified project. This is to prevent accumulation of 
-                  unsynced dataset tags (w.r.t participant's node). Hence, if
-                  a participant wants to expand their testing datasets by 
-                  declaring new tags, the onus is on them to declare all of it
-                  per submission.
-
-            Sample payload:
-
-            {
-                "auto_align": true,
-                "dockerised": true,
-                "tags": {
-                    "test_project_1": [["non_iid_2"]],
-                    "test_project_2": [["non_iid_1"], ["non_iid_2"]]
-                }
-            }
-        """
-        auto_align = request.json['auto_align']
-        is_dockerised = request.json['dockerised']
-        new_pred_tags = request.json['tags']
-        logging.debug(f"Keys: {request.view_args}")
-
-        # Update prediction tags for all queried projects
-        for queried_project_id, tags in new_pred_tags.items():
-            tag_records.update(
-                project_id=queried_project_id, 
-                participant_id=participant_id,
-                updates={'predict': tags}
-            )
-
-        # Participant's POV: Retrieve all projects registered under participant
-        # If specific project was declared, collapse inference space
-        key_filter = {
-            'participant_id': participant_id,
-            'project_id': project_id
-        }
-        key_filter = {k:v for k,v in key_filter.items() if v is not None}
-        logging.debug(f"{key_filter}")
-        participant_registrations = registration_records.read_all(
-            filter=key_filter
-        )
-        logging.debug(participant_registrations)
-
-        project_combinations = {}
-        for registration in participant_registrations:
-
-            registered_project_id = registration['project']['key']['project_id']
-
-            # Retrieves expt-run supersets (i.e. before filtering for relevancy)
-            retrieved_project = project_records.read(
-                project_id=registered_project_id
-            )
-            project_action = retrieved_project['action']
-            experiments = retrieved_project['relations']['Experiment']
-            runs = retrieved_project['relations']['Run']
-
-            # If specific experiment was declared, collapse inference space
-            if expt_id:
-
-                retrieved_expt = expt_records.read(
-                    project_id=project_id, 
-                    expt_id=expt_id
-                )
-                runs = retrieved_expt.pop('relations')['Run']
-                experiments = [retrieved_expt]
-
-                # If specific run was declared, further collapse inference space
-                if run_id:
-
-                    retrieved_run = run_records.read(
-                        project_id=project_id, 
-                        expt_id=expt_id,
-                        run_id=run_id
-                    )
-                    retrieved_run.pop('relations')
-                    runs = [retrieved_run]
-
-            # Retrieve all participants' metadata enrolled for curr project
-            project_registrations = registration_records.read_all(
-                filter={'project_id': registered_project_id}
-            )
-
-            poller = Poller(project_id=registered_project_id)
-            all_metadata = poller.poll(project_registrations)
-
-            logging.debug(f"All metadata polled: {all_metadata}")
-
-            (X_data_headers, y_data_headers, key_sequences,
-             _, _) = rpc_formatter.aggregate_metadata(all_metadata)
-
-            ###########################
-            # Implementation Footnote #
-            ###########################
-
-            # [Cause]
-            # Decoupling of MFA from inference should be made more explicit
-
-            # [Problems]
-            # Auto-alignment is not scalable to datasets that have too many 
-            # features and can consume too much computation resources such that 
-            # the container will crash.
-
-            # [Solution]
-            # Explicitly declare a new state parameter that allows the alignment
-            # procedure to be skipped when necessary, provided that the declared
-            # model parameters are CORRECT!!! If `auto-align` is true, then MFA 
-            # will be performed to obtain alignment indexes for the newly 
-            # declared prediction data tags in preparation for inference. If 
-            # `auto-align` is false, then MFA is skipped (i.e. inference data is
-            # ASSUMED to have the same structure as that of training & 
-            # validation data)
-
-            if auto_align:
-                X_mfa_aligner = MultipleFeatureAligner(headers=X_data_headers)
-                X_mf_alignments = X_mfa_aligner.align()
-
-                y_mfa_aligner = MultipleFeatureAligner(headers=y_data_headers)
-                y_mf_alignments = y_mfa_aligner.align()
-
-                spacer_collection = rpc_formatter.alignment_to_spacer_idxs(
-                    X_mf_alignments=X_mf_alignments,
-                    y_mf_alignments=y_mf_alignments,
-                    key_sequences=key_sequences
-                )
-
-                for p_id, spacer_idxs in spacer_collection.items():
-
-                    logging.debug(f"Spacer Indexes: {spacer_idxs}")
-                    alignment_records.update(
-                        project_id=registered_project_id,
-                        participant_id=p_id,
-                        updates=spacer_idxs
-                    ) 
-
-                logging.debug(f"Alignments: {alignment_records.read_all(filter={'project_id': registered_project_id, 'participant_id': participant_id})}")
-
-            updated_project_registrations = registration_records.read_all(
-                filter={'project_id': registered_project_id}
-            )
-
-            logging.debug(f"Project registrations: {updated_project_registrations}")
-            # Template for initialising FL grid
-            kwargs = {
-                'action': project_action,
-                'auto_align': auto_align,
-                'dockerised': is_dockerised,
-                'experiments': experiments,
-                'runs': runs,
-                'registrations': updated_project_registrations,
-                'participants': [participant_id],
-                'metas': ['predict'],
-                'version': None # defaults to final state of federated grid
-            }
-            project_combinations[registered_project_id] = kwargs
-
-        logging.debug(f"{project_combinations}")
-
-        completed_inferences = start_proc(project_combinations)
-        logging.debug(f"Completed Inferences: {completed_inferences}")
-        
-        # Store output metadata into database
-        retrieved_predictions = []
-        for combination_key, inference_stats in completed_inferences.items():
-            logging.debug(f"Inference stats: {inference_stats}")
-
-            combination_key = (participant_id,) + combination_key
-
-            new_prediction = prediction_records.create(
-                *combination_key,
-                details=inference_stats[participant_id]
-            )
-
-            retrieved_prediction = prediction_records.read(*combination_key)
-
-            assert new_prediction.doc_id == retrieved_prediction.doc_id
-            retrieved_predictions.append(retrieved_prediction)
-
-        success_payload = payload_formatter.construct_success_payload(
-            status=200,
-            method="predictions.post",
-            params=request.view_args,
-            data=retrieved_predictions
-        )
-        return success_payload, 200
-=======
-#!/usr/bin/env python
-
-####################
-# Required Modules #
-####################
-
-# Generic/Built-in
-import logging
-
-# Libs
-import jsonschema
-import mlflow
-from flask import request
-from flask_restx import Namespace, Resource, fields
-
-# Custom
-from rest_rpc import app
-from rest_rpc.connection.core.utils import (
-    TopicalPayload,
-    ProjectRecords,
-    ExperimentRecords,
-    RunRecords,
-    ParticipantRecords,
-    RegistrationRecords,
-    TagRecords
-)
-from rest_rpc.training.core.feature_alignment import MultipleFeatureAligner
-from rest_rpc.training.core.utils import (
-    AlignmentRecords, 
-    ModelRecords,
-    Poller,
-    RPCFormatter
-)
-from rest_rpc.evaluation.core.server import start_proc
-from rest_rpc.evaluation.core.utils import PredictionRecords
-from rest_rpc.evaluation.validations import meta_stats_model
-
-# Synergos logging
-from SynergosLogger.init_logging import logging
-
-##################
-# Configurations #
-##################
-
-ns_api = Namespace(
-    "predictions", 
-    description='API to faciliate model inference in a REST-RPC Grid.'
-)
-
-SUBJECT = "Prediction"
-
-db_path = app.config['DB_PATH']
-project_records = ProjectRecords(db_path=db_path)
-expt_records = ExperimentRecords(db_path=db_path)
-run_records = RunRecords(db_path=db_path)
-participant_records = ParticipantRecords(db_path=db_path)
-registration_records = RegistrationRecords(db_path=db_path)
-tag_records = TagRecords(db_path=db_path)
-alignment_records = AlignmentRecords(db_path=db_path)
-model_records = ModelRecords(db_path=db_path)
-prediction_records = PredictionRecords(db_path=db_path)
-
-rpc_formatter = RPCFormatter()
-
-################################################################
-# Predictions - Used for marshalling (i.e. moulding responses) #
-################################################################
-
-# Marshalling inputs
-prediction_tag_field = fields.Wildcard(fields.List(fields.List(fields.String())))
-prediction_tag_model = ns_api.model(
-    name="prediction_tags",
-    model={"*": prediction_tag_field}
-)
-
-pred_input_model = ns_api.model(
-    name="prediction_input",
-    model={
-        'auto_align': fields.Boolean(default=True, required=True),
-        'dockerised': fields.Boolean(default=False, required=True),
-        'tags': fields.Nested(model=prediction_tag_model, skip_none=True)
-    }
-)
-
-# Marshalling Outputs
-# - same `meta_stats_model` retrieved from Validations resource
-
-pred_inferences_model = ns_api.model(
-    name="prediction_inferences",
-    model={
-        'predict': fields.Nested(meta_stats_model, required=True)
-    }
-)
-
-pred_output_model = ns_api.inherit(
-    "prediction_output",
-    pred_inferences_model,
-    {
-        'doc_id': fields.String(),
-        'kind': fields.String(),
-        'key': fields.Nested(
-            ns_api.model(
-                name='key',
-                model={
-                    'participant_id': fields.String(),
-                    'project_id': fields.String(),
-                    'expt_id': fields.String(),
-                    'run_id': fields.String()
-                }
-            ),
-            required=True
-        )
-    }
-)
-
-payload_formatter = TopicalPayload(SUBJECT, ns_api, pred_output_model)
-
-#############
-# Resources #
-#############
-
-@ns_api.route('/', defaults={'project_id': None, 'expt_id': None, 'run_id': None})
-@ns_api.route('/<project_id>', defaults={'expt_id': None, 'run_id': None})
-@ns_api.route('/<project_id>/<expt_id>', defaults={'run_id': None})
-@ns_api.route('/<project_id>/<expt_id>/<run_id>')
-@ns_api.response(404, 'Predictions not found')
-@ns_api.response(500, 'Internal failure')
-class Predictions(Resource):
-    """ Handles model inference within the PySyft grid. Model inference is done
-        a series of 8 stages:
-        1) User provides prediction tags for specified projects
-        2) Specified model architectures are re-loaded alongside its run configs
-        3) Federated grid is re-established
-        4) Inference is performed on participant's test datasets
-        5) `worker/predict` route is activated to export results to worker node
-        6) Statistics are computed on the remote node
-        7) Statistics are returned as response to the TTP and archived
-        8) Statistics are finally retrievable by participant
-    """
-    
-    @ns_api.doc("get_predictions")
-    @ns_api.marshal_with(payload_formatter.plural_model)
-    def get(self, participant_id, project_id, expt_id, run_id):
-        """ Retrieves global model corresponding to experiment and run 
-            parameters for a specified project
-        """
-        filter = {k:v for k,v in request.view_args.items() if v is not None}
-
-        retrieved_predictions = prediction_records.read_all(filter=filter)
-        
-        if retrieved_predictions:
-            
-            success_payload = payload_formatter.construct_success_payload(
-                status=200,
-                method="predictions.get",
-                params=request.view_args,
-                data=retrieved_predictions
-            )
-            logging.info("Success retrieved predictions", code=200, description=success_payload, Class=Predictions.__name__)
-            return success_payload, 200
-
-        else:
-            logging.error("Error retrieving predictions", code=404, description=f"Predictions do not exist for specified keyword filters!", Class=Predictions.__name__)
-            ns_api.abort(
-                code=404, 
-                message=f"Predictions do not exist for specified keyword filters!"
-            )
-
-
-    @ns_api.doc("trigger_predictions")
-    @ns_api.expect(pred_input_model)
-    @ns_api.marshal_with(payload_formatter.plural_model)
-    def post(self, participant_id, project_id, expt_id, run_id):
-        """ Triggers FL inference for specified project-experiment-run
-            combination within a PySyft FL grid. 
-            Note: Participants have the option to specify additional datasets
-                  here for prediction. However all prediction sets will be
-                  collated into a single combined prediction set to facilitate
-                  prediction. Also, all prediction tags submitted here will
-                  override any previously submitted prediction tags registered
-                  for a specified project. This is to prevent accumulation of 
-                  unsynced dataset tags (w.r.t participant's node). Hence, if
-                  a participant wants to expand their testing datasets by 
-                  declaring new tags, the onus is on them to declare all of it
-                  per submission.
-
-            Sample payload:
-
-            {
-                "auto_align": true,
-                "dockerised": true,
-                "tags": {
-                    "test_project_1": [["non_iid_2"]],
-                    "test_project_2": [["non_iid_1"], ["non_iid_2"]]
-                }
-            }
-        """
-        auto_align = request.json['auto_align']
-        is_dockerised = request.json['dockerised']
-        new_pred_tags = request.json['tags']
-        # logging.debug(f"Keys: {request.view_args}")
-        logging.debug("Keys", description=request.view_args, Class=Predictions.__name__)
-
-        # Update prediction tags for all queried projects
-        for queried_project_id, tags in new_pred_tags.items():
-            tag_records.update(
-                project_id=queried_project_id, 
-                participant_id=participant_id,
-                updates={'predict': tags}
-            )
-
-        # Participant's POV: Retrieve all projects registered under participant
-        # If specific project was declared, collapse inference space
-        key_filter = {
-            'participant_id': participant_id,
-            'project_id': project_id
-        }
-        key_filter = {k:v for k,v in key_filter.items() if v is not None}
-        logging.debug("key_filter", description=f"{key_filter}", Class=Predictions.__name__)
-        participant_registrations = registration_records.read_all(
-            filter=key_filter
-        )
-        # logging.debug(participant_registrations)
-        logging.debug(f"participant registrations", description=participant_registrations, Class=Predictions.__name__)
-
-        project_combinations = {}
-        for registration in participant_registrations:
-
-            registered_project_id = registration['project']['key']['project_id']
-
-            # Retrieves expt-run supersets (i.e. before filtering for relevancy)
-            retrieved_project = project_records.read(
-                project_id=registered_project_id
-            )
-            project_action = retrieved_project['action']
-            experiments = retrieved_project['relations']['Experiment']
-            runs = retrieved_project['relations']['Run']
-
-            # If specific experiment was declared, collapse inference space
-            if expt_id:
-
-                retrieved_expt = expt_records.read(
-                    project_id=project_id, 
-                    expt_id=expt_id
-                )
-                runs = retrieved_expt.pop('relations')['Run']
-                experiments = [retrieved_expt]
-
-                # If specific run was declared, further collapse inference space
-                if run_id:
-
-                    retrieved_run = run_records.read(
-                        project_id=project_id, 
-                        expt_id=expt_id,
-                        run_id=run_id
-                    )
-                    retrieved_run.pop('relations')
-                    runs = [retrieved_run]
-
-            # Retrieve all participants' metadata enrolled for curr project
-            project_registrations = registration_records.read_all(
-                filter={'project_id': registered_project_id}
-            )
-            
-            poller = Poller(project_id=registered_project_id)
-            all_metadata = poller.poll(project_registrations)
-
-            # logging.debug(f"All metadata polled: {all_metadata}", Class=Predictions.__name__)
-            logging.debug("All metadata polled", description=all_metadata, Class=Predictions.__name__)
-
-            (X_data_headers, y_data_headers,
-             key_sequences, _) = rpc_formatter.aggregate_metadata(all_metadata)
-
-            ###########################
-            # Implementation Footnote #
-            ###########################
-
-            # [Cause]
-            # Decoupling of MFA from inference should be made more explicit
-
-            # [Problems]
-            # Auto-alignment is not scalable to datasets that have too many 
-            # features and can consume too much computation resources such that 
-            # the container will crash.
-
-            # [Solution]
-            # Explicitly declare a new state parameter that allows the alignment
-            # procedure to be skipped when necessary, provided that the declared
-            # model parameters are CORRECT!!! If `auto-align` is true, then MFA 
-            # will be performed to obtain alignment indexes for the newly 
-            # declared prediction data tags in preparation for inference. If 
-            # `auto-align` is false, then MFA is skipped (i.e. inference data is
-            # ASSUMED to have the same structure as that of training & 
-            # validation data)
-
-            if auto_align:
-                X_mfa_aligner = MultipleFeatureAligner(headers=X_data_headers)
-                X_mf_alignments = X_mfa_aligner.align()
-
-                y_mfa_aligner = MultipleFeatureAligner(headers=y_data_headers)
-                y_mf_alignments = y_mfa_aligner.align()
-
-                spacer_collection = rpc_formatter.alignment_to_spacer_idxs(
-                    X_mf_alignments=X_mf_alignments,
-                    y_mf_alignments=y_mf_alignments,
-                    key_sequences=key_sequences
-                )
-
-                for p_id, spacer_idxs in spacer_collection.items():
-
-                    logging.debug(f"Spacer Indexes: {spacer_idxs}", Class=Predictions.__name__)
-                    alignment_records.update(
-                        project_id=registered_project_id,
-                        participant_id=p_id,
-                        updates=spacer_idxs
-                    ) 
-
-                # logging.debug(f"Alignments: {alignment_records.read_all(filter={'project_id': registered_project_id, 'participant_id': participant_id})}", Class=Predictions.__name__)
-                logging.debug("Alignments", description=alignment_records.read_all(filter={'project_id': registered_project_id, 'participant_id': participant_id}), Class=Predictions.__name__)
-
-            updated_project_registrations = registration_records.read_all(
-                filter={'project_id': registered_project_id}
-            )
-
-            # logging.debug(f"Project registrations: {updated_project_registrations}", Class=Predictions.__name__)
-            logging.debug("Project registrations", description=updated_project_registrations, Class=Predictions.__name__)
-            # Template for initialising FL grid
-            kwargs = {
-                'action': project_action,
-                'auto_align': auto_align,
-                'dockerised': is_dockerised,
-                'experiments': experiments,
-                'runs': runs,
-                'registrations': updated_project_registrations,
-                'participants': [participant_id],
-                'metas': ['predict'],
-                'version': None # defaults to final state of federated grid
-            }
-            project_combinations[registered_project_id] = kwargs
-
-        # logging.debug(f"Project combinations: {project_combinations}", Class=Predictions.__name__)
-        logging.debug("Project combinations", description=project_combinations, Class=Predictions.__name__)
-
-        completed_inferences = start_proc(project_combinations)
-        #logging.debug(f"Completed Inferences: {completed_inferences}")
-        
-        # Store output metadata into database
-        retrieved_predictions = []
-        for combination_key, inference_stats in completed_inferences.items():
-            # logging.debug(f"Inference stats: {inference_stats}", Class=Predictions.__name__)
-            logging.debug(f"Inference stats", description=inference_stats, Class=Predictions.__name__)
-
-            combination_key = (participant_id,) + combination_key
-
-            new_prediction = prediction_records.create(
-                *combination_key,
-                details=inference_stats[participant_id]
-            )
-
-            retrieved_prediction = prediction_records.read(*combination_key)
-
-            assert new_prediction.doc_id == retrieved_prediction.doc_id
-            retrieved_predictions.append(retrieved_prediction)
-
-        success_payload = payload_formatter.construct_success_payload(
-            status=200,
-            method="predictions.post",
-            params=request.view_args,
-            data=retrieved_predictions
-        )
-        logging.info("Completed inferences", description=success_payload, Class=Predictions.__name__)
-        return success_payload, 200
->>>>>>> bc8d9258
+#!/usr/bin/env python
+
+####################
+# Required Modules #
+####################
+
+# Generic/Built-in
+import logging
+
+# Libs
+import jsonschema
+import mlflow
+from flask import request
+from flask_restx import Namespace, Resource, fields
+
+# Custom
+from rest_rpc import app
+from rest_rpc.connection.core.utils import (
+    TopicalPayload,
+    ProjectRecords,
+    ExperimentRecords,
+    RunRecords,
+    ParticipantRecords,
+    RegistrationRecords,
+    TagRecords
+)
+from rest_rpc.training.core.feature_alignment import MultipleFeatureAligner
+from rest_rpc.training.core.utils import (
+    AlignmentRecords, 
+    ModelRecords,
+    Poller,
+    RPCFormatter
+)
+from rest_rpc.evaluation.core.server import start_proc
+from rest_rpc.evaluation.core.utils import PredictionRecords
+from rest_rpc.evaluation.validations import meta_stats_model
+
+# Synergos logging
+from SynergosLogger.init_logging import logging
+
+##################
+# Configurations #
+##################
+
+logging.basicConfig(format='%(asctime)s - %(message)s', level=logging.DEBUG)
+
+ns_api = Namespace(
+    "predictions", 
+    description='API to faciliate model inference in a REST-RPC Grid.'
+)
+
+SUBJECT = "Prediction"
+
+db_path = app.config['DB_PATH']
+project_records = ProjectRecords(db_path=db_path)
+expt_records = ExperimentRecords(db_path=db_path)
+run_records = RunRecords(db_path=db_path)
+participant_records = ParticipantRecords(db_path=db_path)
+registration_records = RegistrationRecords(db_path=db_path)
+tag_records = TagRecords(db_path=db_path)
+alignment_records = AlignmentRecords(db_path=db_path)
+model_records = ModelRecords(db_path=db_path)
+prediction_records = PredictionRecords(db_path=db_path)
+
+rpc_formatter = RPCFormatter()
+
+################################################################
+# Predictions - Used for marshalling (i.e. moulding responses) #
+################################################################
+
+# Marshalling inputs
+prediction_tag_field = fields.Wildcard(fields.List(fields.List(fields.String())))
+prediction_tag_model = ns_api.model(
+    name="prediction_tags",
+    model={"*": prediction_tag_field}
+)
+
+pred_input_model = ns_api.model(
+    name="prediction_input",
+    model={
+        'auto_align': fields.Boolean(default=True, required=True),
+        'dockerised': fields.Boolean(default=False, required=True),
+        'tags': fields.Nested(model=prediction_tag_model, skip_none=True)
+    }
+)
+
+# Marshalling Outputs
+# - same `meta_stats_model` retrieved from Validations resource
+
+pred_inferences_model = ns_api.model(
+    name="prediction_inferences",
+    model={
+        'predict': fields.Nested(meta_stats_model, required=True)
+    }
+)
+
+pred_output_model = ns_api.inherit(
+    "prediction_output",
+    pred_inferences_model,
+    {
+        'doc_id': fields.String(),
+        'kind': fields.String(),
+        'key': fields.Nested(
+            ns_api.model(
+                name='key',
+                model={
+                    'participant_id': fields.String(),
+                    'project_id': fields.String(),
+                    'expt_id': fields.String(),
+                    'run_id': fields.String()
+                }
+            ),
+            required=True
+        )
+    }
+)
+
+payload_formatter = TopicalPayload(SUBJECT, ns_api, pred_output_model)
+
+#############
+# Resources #
+#############
+
+@ns_api.route('/', defaults={'project_id': None, 'expt_id': None, 'run_id': None})
+@ns_api.route('/<project_id>', defaults={'expt_id': None, 'run_id': None})
+@ns_api.route('/<project_id>/<expt_id>', defaults={'run_id': None})
+@ns_api.route('/<project_id>/<expt_id>/<run_id>')
+@ns_api.response(404, 'Predictions not found')
+@ns_api.response(500, 'Internal failure')
+class Predictions(Resource):
+    """ Handles model inference within the PySyft grid. Model inference is done
+        a series of 8 stages:
+        1) User provides prediction tags for specified projects
+        2) Specified model architectures are re-loaded alongside its run configs
+        3) Federated grid is re-established
+        4) Inference is performed on participant's test datasets
+        5) `worker/predict` route is activated to export results to worker node
+        6) Statistics are computed on the remote node
+        7) Statistics are returned as response to the TTP and archived
+        8) Statistics are finally retrievable by participant
+    """
+    
+    @ns_api.doc("get_predictions")
+    @ns_api.marshal_with(payload_formatter.plural_model)
+    def get(self, participant_id, project_id, expt_id, run_id):
+        """ Retrieves global model corresponding to experiment and run 
+            parameters for a specified project
+        """
+        filter = {k:v for k,v in request.view_args.items() if v is not None}
+
+        retrieved_predictions = prediction_records.read_all(filter=filter)
+        
+        if retrieved_predictions:
+            
+            success_payload = payload_formatter.construct_success_payload(
+                status=200,
+                method="predictions.get",
+                params=request.view_args,
+                data=retrieved_predictions
+            )
+
+            logging.info("Success retrieved predictions", code=200, description=success_payload, Class=Predictions.__name__)
+            
+            return success_payload, 200
+
+        else:
+            logging.error("Error retrieving predictions", code=404, description=f"Predictions do not exist for specified keyword filters!", Class=Predictions.__name__)
+
+            ns_api.abort(
+                code=404, 
+                message=f"Predictions do not exist for specified keyword filters!"
+            )
+
+
+    @ns_api.doc("trigger_predictions")
+    @ns_api.expect(pred_input_model)
+    @ns_api.marshal_with(payload_formatter.plural_model)
+    def post(self, participant_id, project_id, expt_id, run_id):
+        """ Triggers FL inference for specified project-experiment-run
+            combination within a PySyft FL grid. 
+            Note: Participants have the option to specify additional datasets
+                  here for prediction. However all prediction sets will be
+                  collated into a single combined prediction set to facilitate
+                  prediction. Also, all prediction tags submitted here will
+                  override any previously submitted prediction tags registered
+                  for a specified project. This is to prevent accumulation of 
+                  unsynced dataset tags (w.r.t participant's node). Hence, if
+                  a participant wants to expand their testing datasets by 
+                  declaring new tags, the onus is on them to declare all of it
+                  per submission.
+
+            Sample payload:
+
+            {
+                "auto_align": true,
+                "dockerised": true,
+                "tags": {
+                    "test_project_1": [["non_iid_2"]],
+                    "test_project_2": [["non_iid_1"], ["non_iid_2"]]
+                }
+            }
+        """
+        auto_align = request.json['auto_align']
+        is_dockerised = request.json['dockerised']
+        new_pred_tags = request.json['tags']
+        logging.debug("Keys", description=request.view_args, Class=Predictions.__name__)
+
+        # Update prediction tags for all queried projects
+        for queried_project_id, tags in new_pred_tags.items():
+            tag_records.update(
+                project_id=queried_project_id, 
+                participant_id=participant_id,
+                updates={'predict': tags}
+            )
+
+        # Participant's POV: Retrieve all projects registered under participant
+        # If specific project was declared, collapse inference space
+        key_filter = {
+            'participant_id': participant_id,
+            'project_id': project_id
+        }
+        key_filter = {k:v for k,v in key_filter.items() if v is not None}
+        logging.debug("key_filter", description=f"{key_filter}", Class=Predictions.__name__)
+
+        participant_registrations = registration_records.read_all(
+            filter=key_filter
+        )
+        logging.debug(f"participant registrations", description=participant_registrations, Class=Predictions.__name__)
+
+        project_combinations = {}
+        for registration in participant_registrations:
+
+            registered_project_id = registration['project']['key']['project_id']
+
+            # Retrieves expt-run supersets (i.e. before filtering for relevancy)
+            retrieved_project = project_records.read(
+                project_id=registered_project_id
+            )
+            project_action = retrieved_project['action']
+            experiments = retrieved_project['relations']['Experiment']
+            runs = retrieved_project['relations']['Run']
+
+            # If specific experiment was declared, collapse inference space
+            if expt_id:
+
+                retrieved_expt = expt_records.read(
+                    project_id=project_id, 
+                    expt_id=expt_id
+                )
+                runs = retrieved_expt.pop('relations')['Run']
+                experiments = [retrieved_expt]
+
+                # If specific run was declared, further collapse inference space
+                if run_id:
+
+                    retrieved_run = run_records.read(
+                        project_id=project_id, 
+                        expt_id=expt_id,
+                        run_id=run_id
+                    )
+                    retrieved_run.pop('relations')
+                    runs = [retrieved_run]
+
+            # Retrieve all participants' metadata enrolled for curr project
+            project_registrations = registration_records.read_all(
+                filter={'project_id': registered_project_id}
+            )
+
+            poller = Poller(project_id=registered_project_id)
+            all_metadata = poller.poll(project_registrations)
+
+            logging.debug("All metadata polled", description=all_metadata, Class=Predictions.__name__)
+
+            (X_data_headers, y_data_headers, key_sequences,
+             _, _) = rpc_formatter.aggregate_metadata(all_metadata)
+
+            ###########################
+            # Implementation Footnote #
+            ###########################
+
+            # [Cause]
+            # Decoupling of MFA from inference should be made more explicit
+
+            # [Problems]
+            # Auto-alignment is not scalable to datasets that have too many 
+            # features and can consume too much computation resources such that 
+            # the container will crash.
+
+            # [Solution]
+            # Explicitly declare a new state parameter that allows the alignment
+            # procedure to be skipped when necessary, provided that the declared
+            # model parameters are CORRECT!!! If `auto-align` is true, then MFA 
+            # will be performed to obtain alignment indexes for the newly 
+            # declared prediction data tags in preparation for inference. If 
+            # `auto-align` is false, then MFA is skipped (i.e. inference data is
+            # ASSUMED to have the same structure as that of training & 
+            # validation data)
+
+            if auto_align:
+                X_mfa_aligner = MultipleFeatureAligner(headers=X_data_headers)
+                X_mf_alignments = X_mfa_aligner.align()
+
+                y_mfa_aligner = MultipleFeatureAligner(headers=y_data_headers)
+                y_mf_alignments = y_mfa_aligner.align()
+
+                spacer_collection = rpc_formatter.alignment_to_spacer_idxs(
+                    X_mf_alignments=X_mf_alignments,
+                    y_mf_alignments=y_mf_alignments,
+                    key_sequences=key_sequences
+                )
+
+                for p_id, spacer_idxs in spacer_collection.items():
+
+                    logging.debug(f"Spacer Indexes: {spacer_idxs}", Class=Predictions.__name__)
+
+                    alignment_records.update(
+                        project_id=registered_project_id,
+                        participant_id=p_id,
+                        updates=spacer_idxs
+                    ) 
+
+                logging.debug("Alignments", description=alignment_records.read_all(filter={'project_id': registered_project_id, 'participant_id': participant_id}), Class=Predictions.__name__)
+
+            updated_project_registrations = registration_records.read_all(
+                filter={'project_id': registered_project_id}
+            )
+
+            logging.debug("Project registrations", description=updated_project_registrations, Class=Predictions.__name__)
+
+            # Template for initialising FL grid
+            kwargs = {
+                'action': project_action,
+                'auto_align': auto_align,
+                'dockerised': is_dockerised,
+                'experiments': experiments,
+                'runs': runs,
+                'registrations': updated_project_registrations,
+                'participants': [participant_id],
+                'metas': ['predict'],
+                'version': None # defaults to final state of federated grid
+            }
+            project_combinations[registered_project_id] = kwargs
+
+        logging.debug("Project combinations", description=project_combinations, Class=Predictions.__name__)
+
+        completed_inferences = start_proc(project_combinations)
+        logging.debug(f"Completed Inferences: {completed_inferences}")
+        
+        # Store output metadata into database
+        retrieved_predictions = []
+        for combination_key, inference_stats in completed_inferences.items():
+
+            logging.debug(f"Inference stats", description=inference_stats, Class=Predictions.__name__)
+
+            combination_key = (participant_id,) + combination_key
+
+            new_prediction = prediction_records.create(
+                *combination_key,
+                details=inference_stats[participant_id]
+            )
+
+            retrieved_prediction = prediction_records.read(*combination_key)
+
+            assert new_prediction.doc_id == retrieved_prediction.doc_id
+            retrieved_predictions.append(retrieved_prediction)
+
+        success_payload = payload_formatter.construct_success_payload(
+            status=200,
+            method="predictions.post",
+            params=request.view_args,
+            data=retrieved_predictions
+        )
+
+        logging.info("Completed inferences", description=success_payload, Class=Predictions.__name__)
+
+        return success_payload, 200