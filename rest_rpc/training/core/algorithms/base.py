<<<<<<< HEAD
#!/usr/bin/env python

####################
# Required Modules #
####################

# Generic/Built-in
import asyncio
import copy
import json
import logging
import os
from collections import OrderedDict
from multiprocessing import Manager
from pathlib import Path
from typing import Tuple, List, Dict, Union

# Libs
import syft as sy
import torch as th
import tensorflow as tft
from sklearn.metrics import (
    accuracy_score, 
    roc_curve,
    roc_auc_score, 
    auc, 
    precision_recall_curve, 
    precision_score,
    recall_score,
    f1_score, 
    confusion_matrix
)
from sklearn.metrics.cluster import contingency_matrix
from syft.messaging.message import ObjectMessage
from syft.workers.websocket_client import WebsocketClientWorker
from torch.optim.lr_scheduler import LambdaLR, CyclicLR
from tqdm import tqdm

# Custom
from config import seed_everything
from rest_rpc.training.core.arguments import Arguments
from rest_rpc.training.core.early_stopping import EarlyStopping
from rest_rpc.training.core.model import Model
from rest_rpc.training.core.algorithms.abstract import AbstractAlgorithm

##################
# Configurations #
##################


##################################################
# Federated Algorithm Base Class - BaseAlgorithm #
##################################################

class BaseAlgorithm(AbstractAlgorithm):
    """ 
    Contains baseline functionality to all algorithms. Other specific 
    algorithms will inherit all functionality for handling basic federated
    mechanisms. Extensions of this class will need to override 5 key methods 
    (i.e. `fit`, `evaluate`, `analyse`, `export`, `restore`)

    IMPORTANT:
    This class SHOULD NOT be instantiated by itself! instead, use it to subclass
    other algorithms.

    Attributes:
        crypto_provider (VirtualWorker): Trusted Third Party coordinating FL
        workers (list(WebsocketClientWorker)): All particiating CLIENT workers
        arguments (Arguments): Arguments to be passed into each FL function
        train_loader (sy.FederatedLoader): Training data in configured batches
        eval_loader (sy.FederatedLoader): Validation data in configured batches
        test_loader (sy.FederatedLoader): Testing data in configured batches
        global_model (Model): Federatedly-trained Global model
        local_models (dict(str, Models)): Most recent cache of local models
        loss_history (dict): Local & global losses tracked throughout FL cycle
    """
    def __init__(
        self, 
        action: str,
        crypto_provider: sy.VirtualWorker,
        workers: List[WebsocketClientWorker],
        arguments: Arguments,
        train_loader: sy.FederatedDataLoader,
        eval_loader: sy.FederatedDataLoader,
        test_loader: sy.FederatedDataLoader,
        global_model: Model,
        local_models: Dict[str, Model] = {},
        out_dir: str = '.',
        **kwargs
    ):
        # General attributes
        self.action = action

        # Network attributes
        self.crypto_provider = crypto_provider
        self.workers = workers

        # Data attributes
        self.arguments = arguments
        self.train_loader = train_loader
        self.eval_loader = eval_loader
        self.test_loader = test_loader
        
        # Model attributes
        self.global_model = global_model
        self.local_models = local_models
        self.loss_history = {
            'global': {
                'train': {},
                'evaluate': {}
            },
            'local': {}
        }

        # Optimisation attributes
        self.loop = None

        # Export Attributes
        self.out_dir = out_dir
        self.checkpoints = {}

        # Avoid Pytorch deadlock issues
        th.set_num_threads(1)

    ############
    # Checkers #
    ############


    ###########    
    # Helpers #
    ###########

    def build_custom_criterion(self):
        """ Augments a selected criterion with the ability to use FedProx

        Returns:
            Surrogate criterion (SurrogateCriterion)
        """
        CRITERION_NAME = self.arguments.criterion.__name__
        ACTION = self.action

        class SurrogateCriterion(self.arguments.criterion):
            """ A wrapper class to augment a specified PyTorch criterion to 
                suppport FedProx 
            
            Args:
                mu (float): Regularisation term for gamma-inexact minimizer
                l1_lambda (float): Regularisation term for L1 regularisation
                l2_lambda (float): Regularisation term for L2 regularisation
                **kwargs: Keyword arguments to pass to parent criterion
                
            Attributes:
                mu (float): Regularisation term for gamma-inexact minimizer
            """
            def __init__(self, mu, l1_lambda, l2_lambda, **kwargs):
                super(SurrogateCriterion, self).__init__(**kwargs)
                self.__temp = [] # tracks minibatches
                self._cache = [] # tracks epochs
                self.mu = mu
                self.l1_lambda = l1_lambda
                self.l2_lambda = l2_lambda

            def format_params(self, outputs: th.Tensor, labels: th.Tensor) -> th.Tensor:
                """ Casts specified label tensors into an appropriate form
                    compatible with the specified base criterion

                Args:
                    labels (th.Tensor): Target values used for loss calculation
                Returns:
                    Restructured labels (th.Tensor)
                """
                ###########################
                # Implementation Footnote #
                ###########################

                # [Cause]
                # Most criterions, if not all, can be split into 2 distinct 
                # groups; 1 group requires both outputs & targets to have the
                # exact same structure (i.e. (N,*)), while the other requires
                # that the outputs (i.e. (N,C) or (N,D)) be different from 
                # targets (i.e. (N,)). This is the result of specialised
                # multiclass criterion as opposed to standard all purpose
                # criterions.

                # [Problems]
                # Without explicitly stating the machine learning action to be 
                # executed, labels are not handled properly, either being 
                # inappropriately expanded/compressed, or not expressed in the 
                # correct datatype/form. This results in criterion errors raised
                # during the federated cycle

                # [Solution]
                # Add a parameter that explicitly specifies the machine learning 
                # operation to be handled, and take the appropriate action. If
                # labels handled are for a regression problem, it is assumed 
                # that its (N,) structure is already correct -> No need for
                # reformatting. However, if labels handled are instead for a
                # classification problem, then labels for binary classification
                # will remain unchanged (since outputs are (N,)), but labels
                # for multiclass classification must be OHE-ed.

                # Supported Losses
                N_STAR_FORMAT = [
                    "L1Loss", "MSELoss", "PoissonNLLLoss", "KLDivLoss",
                    "BCELoss", "BCEWithLogitsLoss", "SmoothL1Loss"
                ]
                N_C_N_FORMAT = ["CrossEntropyLoss", "NLLLoss"]
                STAR_FORMAT = ["HingeEmbeddingLoss", "SoftMarginLoss"]

                # Unsupported Losses
                N_C_N_C_FORMAT = [
                    "MultiLabelMarginLoss", 
                    "MultiLabelSoftMarginLoss"
                ]
                N_D_N_FORMAT = [
                    "MarginRankingLoss"
                ]
                MISC_FORMAT = [
                    "CosineEmbeddingLoss", "TripletMarginLoss", "CTCLoss"
                ]

                logging.debug(f"Action: {ACTION}, Output shape: {outputs.shape}, Target shape: {labels.shape}")
                if CRITERION_NAME in MISC_FORMAT + N_D_N_FORMAT:
                    raise ValueError("Specified criterion is currently not supported!")
                elif (
                    (ACTION == "classify" and outputs.shape[-1] > 1) and
                    (CRITERION_NAME not in N_C_N_FORMAT)
                ):
                    # One-hot encode predicted labels
                    ohe_labels = th.nn.functional.one_hot(
                        labels,
                        num_classes=outputs.shape[-1] # assume labels max dim = 2
                    )
                    formatted_labels = (
                        ohe_labels
                        if CRITERION_NAME in N_C_N_C_FORMAT 
                        else ohe_labels.float()
                    )
                    return outputs, formatted_labels    # [(N,*), (N,*)]
                else:
                    # Labels are loaded as (N,1) by default in worker
                    return outputs, labels  # [(N,1),(N,1)] or [(N,*),(N,1)]

            def forward(self, outputs, labels, w, wt):
                # Format labels into criterion-compatible
                formatted_outputs, formatted_labels = self.format_params(
                    outputs=outputs,
                    labels=labels
                )
    
                # Calculate normal criterion loss
                logging.debug(f"Labels type: {labels.shape} {labels.type()}")
                logging.debug(f"Formatted labels type: {formatted_labels.shape} {formatted_labels.type()}")
                loss = super().forward(formatted_outputs, formatted_labels)
                logging.debug(f"Criterion Loss: {loss.location}")

                # Calculate regularisation terms
                # Note: All regularisation terms have to be collected in some 
                #       iterable first before summing up because in-place 
                #       operation break PyTorch's computation graph
                fedprox_reg_terms = []
                l1_reg_terms = []
                l2_reg_terms = []
                for layer, layer_w in w.items():
                    
                    # Extract corresponding global layer weights
                    layer_wt = wt[layer]

                    # Note: In syft==0.2.4, 
                    # 1) `th.norm(<PointerTensor>)` will always return 
                    #    `tensor(0.)`, hence the need to manually apply the 
                    #    regularisation formulas. However, in future versions 
                    #    when this issue is solved, revert back to cleaner 
                    #    implementation using `th.norm`.

                    # Calculate FedProx regularisation
                    """ 
                    [REDACTED in syft==0.2.4]
                    norm_diff = th.norm(layer_w - layer_wt)
                    fp_reg_term = self.mu * 0.5 * (norm_diff**2)
                    """
                    norm_diff = th.pow((layer_w - layer_wt), 2).sum()
                    fp_reg_term = self.mu * 0.5 * norm_diff # exp cancelled out
                    fedprox_reg_terms.append(fp_reg_term)
                    
                    # Calculate L1 regularisation
                    """
                    [REDACTED in syft==0.2.4]
                    l1_norm = th.norm(layer_w, p=1)
                    l1_reg_term = self.l1_lambda * l1_norm
                    """
                    l1_norm = layer_w.abs().sum()
                    l1_reg_term = self.l1_lambda * l1_norm
                    l1_reg_terms.append(l1_reg_term)
                    
                    # Calculate L2 regularisation
                    """
                    [REDACTED in syft==0.2.4]
                    l2_norm = th.norm(layer_w, p=2)
                    l2_reg_term = self.l2_lambda * 0.5 * (l2_norm)**2
                    """
                    l2_norm = th.pow(layer_w, 2).sum()
                    l2_reg_term = self.l2_lambda * 0.5 * l2_norm
                    l2_reg_terms.append(l2_reg_term)
                
                # Summing up from a list instead of in-place changes 
                # prevents the breaking of the autograd's computation graph
                fedprox_loss = th.stack(fedprox_reg_terms).sum()
                l1_loss = th.stack(l1_reg_terms).sum()
                l2_loss = th.stack(l2_reg_terms).sum()

                # Add up all losses involved
                surrogate_loss = loss + fedprox_loss + l1_loss + l2_loss

                # Store result in cache
                self.__temp.append(surrogate_loss)
                
                return surrogate_loss

            def log(self):
                """ Computes mean loss across all current runs & caches the result """
                avg_loss = th.mean(th.stack(self.__temp), dim=0)
                self._cache.append(avg_loss)
                self.__temp.clear()
                return avg_loss
            
            def reset(self):
                self.__temp = []
                self._cache = []
                return self

        return SurrogateCriterion


    def generate_local_models(self) -> Dict[WebsocketClientWorker, sy.Plan]:
        """ Abstracts the generation of local models in a federated learning
            context. For default FL training (i.e. non-SNN/FedAvg/Fedprox),
            local models generated are clones of the previous round's global
            model. Conversely, in SNN, the local models are instances of
            participant-specified models with supposedly pre-optimised
            architectures.

            IMPORTANT: 
            DO NOT distribute models (i.e. .send()) to local workers. Sending &
            retrieval have to be handled in the same functional context, 
            otherwise PySyft will have a hard time cleaning up residual tensors.

        Returns:
            Distributed context-specific local models (dict(str, Model))
        """
        return {w: self.global_model.copy() for w in self.workers}


    def perform_parallel_training(
        self,
        datasets: dict, 
        models: dict, 
        cache: dict, 
        optimizers: dict, 
        schedulers: dict, 
        criterions: dict, 
        stoppers: dict, 
        rounds: int,
        epochs: int
    ):
        """ Parallelizes training across each distributed dataset 
            (i.e. simulated worker) Parallelization here refers to the 
            training of all distributed models per epoch.
            Note: All objects involved in this set of operations have
                already been distributed to their respective workers

        Args:
            datasets   (dict(DataLoader)): Distributed training datasets
            models     (dict(nn.Module)): Local models
            cache      (dict(nn.Module)): Cached models from previous rounds
            optimizers (dict(th.optim)): Local optimizers
            schedulers (dict(lr_scheduler)): Local LR schedulers
            criterions (dict(th.nn)): Custom local objective function
            stoppers   (dict(EarlyStopping)): Local early stopping drivers
            rounds (int): Current round of training
            epochs (int): No. of epochs to train each local model
        Returns:
            trained local models
        """ 
        # Tracks which workers have reach an optimal/stagnated model
        # WORKERS_STOPPED = Manager().list()
        WORKERS_STOPPED = []

        async def train_worker(packet):
            """ Train a worker on its single batch, and does an in-place 
                updates for its local model, optimizer & criterion 
            
            Args:
                packet (dict):
                    A single packet of data containing the worker and its
                    data to be trained on 

            """ 
            worker, (data, labels) = packet

            logging.debug(f"Data: {data}, {type(data)}, {data.shape}")
            logging.debug(f"Labels: {labels}, {type(labels)}, {labels.shape}")

            for i in list(self.global_model.parameters()):
                logging.debug(f"Model parameters: {i}, {type(i)}, {i.shape}")

            # Extract essentials for training
            curr_global_model = cache[worker]
            curr_local_model = models[worker]
            curr_optimizer = optimizers[worker]
            curr_criterion = criterions[worker]

            # Check if worker has been stopped
            if worker.id not in WORKERS_STOPPED:

                logging.debug(f"Before training - Local Gradients for {worker}:\n {list(curr_local_model.parameters())[0].grad}")
                # curr_global_model = self.secret_share(curr_global_model)
                # curr_local_model = self.secret_share(curr_local_model)
                curr_global_model = curr_global_model.send(worker)
                curr_local_model = curr_local_model.send(worker)

                logging.debug(f"Location of global model: {curr_global_model.location}")
                logging.debug(f"Location of local model: {curr_local_model.location}")
                logging.debug(f"Location of X & y: {data.location} {labels.location}")

                # Zero gradients to prevent accumulation  
                curr_local_model.train()
                curr_optimizer.zero_grad() 

                # Forward Propagation
                outputs = curr_local_model(data)
                logging.debug(f"Data shape: {data.shape}")
                logging.debug(f"Output size: {outputs.shape}")
                logging.debug(f"Augmented labels size: {labels.shape}")

                loss = curr_criterion(
                    outputs=outputs, 
                    labels=labels,
                    w=curr_local_model.state_dict(),
                    wt=curr_global_model.state_dict()
                )

                # Backward propagation
                loss.backward()
                curr_optimizer.step()

                curr_global_model = curr_global_model.get()
                curr_local_model = curr_local_model.get()
                logging.debug(f"After training - Local Gradients for {worker}:\n {list(curr_local_model.parameters())[0].grad}")

            # Update all involved objects
            assert models[worker] is curr_local_model
            assert optimizers[worker] is curr_optimizer
            assert criterions[worker] is curr_criterion

        async def train_batch(batch):
            """ Asynchronously train all workers on their respective 
                allocated batches 

            Args:
                batch (dict): 
                    A single batch from a sliced dataset stratified by
                    workers and their respective packets. A packet is a
                    tuple pairing of the worker and its data slice
                    i.e. (worker, (data, labels))
            """
            for worker_future in asyncio.as_completed(
                map(train_worker, batch.items())
            ):
                await worker_future

        async def check_for_stagnation(worker):
            """ After a full epoch, check if training for worker has 
                stagnated

            Args:
                worker (WebsocketServerWorker): Worker to be evaluated
            """
            # Extract essentials for adaptation
            curr_local_model = models[worker]
            curr_criterion = criterions[worker]
            curr_scheduler = schedulers[worker]
            curr_stopper = stoppers[worker]

            # Check if worker has been stopped
            if worker.id not in WORKERS_STOPPED:

                # Retrieve final loss computed for this epoch for evaluation
                final_batch_loss = curr_criterion.log()
                curr_stopper(final_batch_loss, curr_local_model)

                # If model is deemed to have stagnated, stop training
                if curr_stopper.early_stop:
                    WORKERS_STOPPED.append(worker.id)
                    
                # else, perform learning rate decay
                else:
                    curr_scheduler.step()

            assert schedulers[worker] is curr_scheduler
            assert stoppers[worker] is curr_stopper 

        async def train_datasets(datasets):
            """ Train all batches in a composite federated dataset """
            # Note: All TRAINING must be synchronous w.r.t. each batch, so
            #       that weights can be updated sequentially!
            for batch in datasets:
                logging.debug("-"*90)
                await train_batch(batch)
            
            logging.debug(f"Before stagnation evaluation: Workers stopped: {WORKERS_STOPPED}")
            stagnation_futures = [
                check_for_stagnation(worker) 
                for worker in self.workers
            ]
            await asyncio.gather(*stagnation_futures)
            logging.debug(f"After stagnation evaluation: Workers stopped: {WORKERS_STOPPED}")

        loop = asyncio.new_event_loop()
        asyncio.set_event_loop(loop)

        try:
            for epoch in range(epochs):

                asyncio.get_event_loop().run_until_complete(
                    train_datasets(datasets=datasets)
                )

                # Update cache for local models
                self.local_models = {w.id:lm for w,lm in models.items()}

                # Export ONLY local models. Losses will be accumulated and
                # cached. This is to prevent the autograd computation graph
                # from breaking and interfering with weight updates
                round_key = f"round_{rounds}"
                epoch_key = f"epoch_{epoch}"
                checkpoint_dir = os.path.join(
                    self.out_dir, 
                    "checkpoints",
                    round_key, 
                    epoch_key
                )
                Path(checkpoint_dir).mkdir(parents=True, exist_ok=True)
                grid_checkpoint = self.export(
                    out_dir=checkpoint_dir,
                    excluded=['checkpoint']
                )
                for _, logs in grid_checkpoint.items():
                    origin = logs.pop('origin')

                    # Note: Structure - {worker: {round: {epoch: {...}}}}
                    worker_archive = self.checkpoints.get(origin, {}) 
                    round_archive = worker_archive.get(round_key, {}) 
                    round_archive.update({epoch_key: logs})           
                    worker_archive.update({round_key: round_archive})
                    self.checkpoints.update({origin: worker_archive})

        finally:
            loop.close()

        return models, optimizers, schedulers, criterions, stoppers

    
    def calculate_global_params(self, global_model, models, datasets):
        """ Aggregates weights from locally trained models after a round.

            Note: 
                This is based on the assumption that querying database size 
                does not break FL abstraction (i.e. unwilling to share 
                quantity)

        Args:
            global_model (nn.Module): Global model to be trained federatedly
            models (dict(nn.Module)): Trained local models
            datasets (dict(sy.FederatedDataLoader)): Distributed datasets
        Returns:
            Aggregated parameters (OrderedDict)
        """
        param_types = global_model.state_dict().keys()
        model_states = {w: m.state_dict() for w,m in models.items()}

        # Find size of all distributed datasets for computing scaling factor
        obs_counts = {}
        for batch in datasets:
            for worker, (data, _) in batch.items():
                obs_counts[worker] = obs_counts.get(worker, 0) + len(data)

        # Calculate scaling factors for each worker
        scale_coeffs = {
            worker: local_count/sum(obs_counts.values()) 
            for worker, local_count in obs_counts.items()
        }

        # PyTorch models can only swap weights of the same structure. Hence,
        # aggregate weights while maintaining original layering structure
        aggregated_params = OrderedDict()
        for p_type in param_types:

            param_states = [
                th.mul(
                    model_states[w][p_type],
                    scale_coeffs[w]
                ) for w in self.workers
            ]

            layer_shape = tuple(global_model.state_dict()[p_type].shape)

            aggregated_params[p_type] = th.stack(
                param_states,
                dim=0
            ).sum(dim=0).view(*layer_shape)

        return aggregated_params
 

    def perform_FL_evaluation(self, datasets, workers=[], is_shared=True, **kwargs): 
        """ Obtains predictions given a validation/test dataset upon 
            a specified trained global model.
            
        Args:
            datasets (tuple(th.Tensor)): A validation/test dataset
            workers (list(str)): Filter to select specific workers to infer on
            is_shared (bool): Toggles whether SMPC is turned on
            **kwargs: Miscellaneous keyword arguments for future use
        Returns:
            Tagged prediction tensor (sy.PointerTensor)
        """

        async def evaluate_worker(packet):
            """ Evaluate a worker on its single packet of minibatch data
            
            Args:
                packet (dict):
                    A single packet of data containing the worker and its
                    data to be evaluated upon
            """ 
            logging.debug(f"packet: {packet}")

            worker, (data, labels) = packet
            logging.debug(f"Data: {data}, {type(data)}, {data.shape}")
            logging.debug(f"Labels: {labels}, {type(labels)}, {labels.shape}")
            logging.debug(f"Worker: {worker}, {type(worker)}")

            for i in list(self.global_model.parameters()):
                logging.debug(f"Model parameters: {i}, {type(i)}, {i.shape}")

            # Skip predictions if filter was specified, and current worker was
            # not part of the selected workers
            if workers and (worker.id not in workers):
                return {}, None

            self.global_model = self.global_model.send(worker)
            self.local_models[worker.id] = self.local_models[worker.id].send(worker)

            self.global_model.eval()
            self.local_models[worker.id].eval()
            with th.no_grad():

                outputs = self.global_model(data).detach()

                if self.action == "regress":
                    # Predictions are the raw outputs
                    pass

                elif self.action == "classify":
                    class_count = outputs.shape[1]
                    # If multi-class, use argmax
                    if class_count > 2:
                        # One-hot encode predicted labels
                        _, predictions = outputs.max(axis=1)
                    else:
                        # For binary, use 0.5 as threshold
                        predictions = (outputs > 0.5).float()

                else:
                    raise ValueError(f"ML action {self.action} is not supported!")

                # Compute loss
                surrogate_criterion = self.build_custom_criterion()(
                    **self.arguments.criterion_params
                )

                loss = surrogate_criterion(
                    outputs=outputs, 
                    labels=labels,
                    w=self.local_models[worker.id].state_dict(),
                    wt=self.global_model.state_dict()
                )

            self.local_models[worker.id] = self.local_models[worker.id].get()
            self.global_model = self.global_model.get()

            #############################################
            # Inference V1: Assume TTP's role is robust #
            #############################################
            # In this version, TTP's coordination is not deemed to be breaking
            # FL rules. Hence predictions & labels can be pulled in locally for
            # calculating statistics, before sending the labels back to worker.

            # labels = labels.get()
            # outputs = outputs.get()
            # predictions = predictions.get()

            # logging.debug(f"labels: {labels}, outputs: {outputs}, predictions: {predictions}")

            # # Calculate accuracy of predictions
            # accuracy = accuracy_score(labels.numpy(), predictions.numpy())
            
            # # Calculate ROC-AUC for each label
            # roc = roc_auc_score(labels.numpy(), outputs.numpy())
            # fpr, tpr, _ = roc_curve(labels.numpy(), outputs.numpy())
            
            # # Calculate Area under PR curve
            # pc_vals, rc_vals, _ = precision_recall_curve(labels.numpy(), outputs.numpy())
            # auc_pr_score = auc(rc_vals, pc_vals)
            
            # # Calculate F-score
            # f_score = f1_score(labels.numpy(), predictions.numpy())

            # # Calculate contingency matrix
            # ct_matrix = contingency_matrix(labels.numpy(), predictions.numpy())
            
            # # Calculate confusion matrix
            # cf_matrix = confusion_matrix(labels.numpy(), predictions.numpy())
            # logging.debug(f"Confusion matrix: {cf_matrix}")

            # TN, FP, FN, TP = cf_matrix.ravel()
            # logging.debug(f"TN: {TN}, FP: {FP}, FN: {FN}, TP: {TP}")

            # # Sensitivity, hit rate, recall, or true positive rate
            # TPR = TP/(TP+FN) if (TP+FN) != 0 else 0
            # # Specificity or true negative rate
            # TNR = TN/(TN+FP) if (TN+FP) != 0 else 0
            # # Precision or positive predictive value
            # PPV = TP/(TP+FP) if (TP+FP) != 0 else 0
            # # Negative predictive value
            # NPV = TN/(TN+FN) if (TN+FN) != 0 else 0
            # # Fall out or false positive rate
            # FPR = FP/(FP+TN) if (FP+TN) != 0 else 0
            # # False negative rate
            # FNR = FN/(TP+FN) if (TP+FN) != 0 else 0
            # # False discovery rate
            # FDR = FP/(TP+FP) if (TP+FP) != 0 else 0

            # statistics = {
            #     'accuracy': accuracy,
            #     'roc_auc_score': roc,
            #     'pr_auc_score': auc_pr_score,
            #     'f_score': f_score,
            #     'TPR': TPR,
            #     'TNR': TNR,
            #     'PPV': PPV,
            #     'NPV': NPV,
            #     'FPR': FPR,
            #     'FNR': FNR,
            #     'FDR': FDR,
            #     'TP': TP,
            #     'TN': TN,
            #     'FP': FP,
            #     'FN': FN
            # }

            # labels = labels.send(worker)

            # return {worker: statistics}

            ####################################################################
            # Inference V1.5: Assume TTP's role is robust, but avoid violation #
            ####################################################################
            # In this version, while TTP's coordination is also not deemed to be
            # breaking FL rules, the goal is to violate the minimum no. of
            # federated procedures. Here, only outputs & predictions can be 
            # pulled in locally, since they are deemed to be TTP-generated.
            # However, statistical calculation will be orchestrated to be done
            # at worker nodes, and be sent back via a flask payload. This way,
            # the TTP avoids even looking at client's raw data, only interacting
            # with derivative information. 

            outputs = outputs.get()
            predictions = (
                predictions.get()
                if self.action == "classify" 
                else outputs # for regression, predictions are raw outputs
            )
            loss = loss.get()

            return {worker: {"y_pred": predictions, "y_score": outputs}}, loss

            ####################################################################
            # Inference V2: Strictly enforce federated procedures in inference #
            ####################################################################

            # Override garbage collection to allow for post-inference tracking
            # data.set_garbage_collect_data(False)
            # labels.set_garbage_collect_data(False)
            # outputs.set_garbage_collect_data(False)
            # predictions.set_garbage_collect_data(False)

            # data_id = data.id_at_location
            # labels_id = labels.id_at_location
            # outputs_id = outputs.id_at_location
            # predictions_id = predictions.id_at_location

            # data = data.get()
            # labels = labels.get()
            # outputs = outputs.get()
            # # predictions = predictions.get()

            # logging.debug(f"Before transfer - Worker: {worker}")

            # worker._send_msg_and_deserialize("register_obj", obj=data.tag("#minibatch"))#, obj_id=data_id)
            # worker._send_msg_and_deserialize("register_obj", obj=labels.tag("#minibatch"))#, obj_id=labels_id)
            # worker._send_msg_and_deserialize("register_obj", obj=outputs.tag("#minibatch"))#, obj_id=outputs_id)
            # worker._send_msg_and_deserialize("register_obj", obj=predictions.tag("#minibatch"))#, obj_id=predictions_id)

            # logging.debug(f"After transfer - Worker: {worker}")

            # inferences = {
            #     worker: {
            #         'data': 1,
            #         'labels': 2,
            #         'outputs': 3,
            #         'predictions': 4 
            #     }
            # }

            # # Convert collection of object IDs accumulated from minibatch 
            # inferencer = Inferencer(inferences=inferences, **kwargs["keys"])
            # # converted_stats = inferencer.infer(reg_records=kwargs["registrations"])
            # converted_stats = await inferencer._collect_all_stats(reg_records=kwargs["registrations"])

            # self.global_model = self.global_model.get()
            # return converted_stats

        async def evaluate_batch(batch):
            """ Asynchronously train all workers on their respective 
                allocated batches 

            Args:
                batch (dict): 
                    A single batch from a sliced dataset stratified by
                    workers and their respective packets. A packet is a
                    tuple pairing of the worker and its data slice
                    i.e. (worker, (data, labels))
            """
            logging.debug(f"Batch: {batch}, {type(batch)}")

            batch_evaluations = {}
            batch_losses = []

            # If multiple prediction sets have been declared across all workers,
            # batch will be a dictionary i.e. {<worker_1>: (data, labels), ...}
            if isinstance(batch, dict):

                for worker_future in asyncio.as_completed(
                    map(evaluate_worker, batch.items())
                ):
                    evaluated_worker_batch, loss = await worker_future
                    batch_evaluations.update(evaluated_worker_batch)
                    batch_losses.append(loss)

            # If only 1 prediction set is declared (i.e. only 1 guest present), 
            # batch will be a tuple i.e. (data, label)
            elif isinstance(batch, tuple):
                data, labels = batch
                if data.location != labels.location:
                    raise RuntimeError("Feature data and label data are not in the same location!")
                packet = (data.location, batch)
                evaluated_worker_batch, loss = await evaluate_worker(packet)
                batch_evaluations.update(evaluated_worker_batch)
                batch_losses.append(loss)

            return batch_evaluations, batch_losses

        async def evaluate_datasets(datasets):
            """ Train all batches in a composite federated dataset """
            # Note: Unlike in training, inference does not require any weight
            #       tracking, thus each batch can be processed asynchronously 
            #       as well!
            batch_futures = [evaluate_batch(batch) for batch in datasets]
            all_batch_evaluations = await asyncio.gather(*batch_futures)

            ##########################################################
            # Inference V1: Exercise TTP's role as secure aggregator #
            ##########################################################
            
            # all_worker_stats = {}
            # all_worker_preds = {}

            # for b_count, (batch_evaluations, batch_predictions) in enumerate(
            #     all_batch_evaluations, 
            #     start=1
            # ):
            #     for worker, batch_stats in batch_evaluations.items():

            #         # Manage statistical aggregation
            #         aggregated_stats = all_worker_stats.get(worker.id, {})
            #         for stat, value in batch_stats.items():
                        
            #             if stat in ["TN", "FP", "FN", "TP"]:
            #                 total_val = aggregated_stats.get(stat, 0.0) + value
            #                 aggregated_stats[stat] = total_val

            #             else:
            #                 sliding_stat_avg = (
            #                     aggregated_stats.get(stat, 0.0)*(b_count-1) + value
            #                 ) / b_count
            #                 aggregated_stats[stat] = sliding_stat_avg

            #         all_worker_stats[worker.id] = aggregated_stats

            ####################################################################
            # Inference V1.5: Assume TTP's role is robust, but avoid violation #
            ####################################################################

            all_worker_outputs = {}
            all_losses = []
            for batch_evaluations, batch_losses in all_batch_evaluations:

                for worker, outputs in batch_evaluations.items():

                    aggregated_outputs = all_worker_outputs.get(worker.id, {})
                    for _type, result in outputs.items():

                        aggregated_results = aggregated_outputs.get(_type, [])
                        aggregated_results.append(result)
                        aggregated_outputs[_type] = aggregated_results

                    all_worker_outputs[worker.id] = aggregated_outputs

                all_losses += batch_losses

            # Concatenate all batch outputs for each worker
            all_combined_outputs = {
                worker_id: {
                    _type: th.cat(res_collection, dim=0).numpy().tolist()
                    for _type, res_collection in batch_outputs.items()
                }
                for worker_id, batch_outputs in all_worker_outputs.items()
            }
            
            relevant_losses = [loss for loss in all_losses if loss is not None]
            avg_loss = (
                th.mean(th.stack(relevant_losses), dim=0) 
                if relevant_losses 
                else None
            )
            return all_combined_outputs, avg_loss

            ####################################################################
            # Inference V2: Strictly enforce federated procedures in inference #
            ####################################################################

            # for batch_evaluations in all_batch_evaluations:
            #     for worker, batch_obj_ids in batch_evaluations.items():

            #         minibatch_ids = all_worker_stats.get(worker.id, [])
            #         minibatch_ids.append(batch_obj_ids)
            #         all_worker_stats[worker.id] = minibatch_ids


        loop = asyncio.new_event_loop()
        asyncio.set_event_loop(loop)

        try:
            all_combined_outputs, avg_loss = asyncio.get_event_loop().run_until_complete(
                evaluate_datasets(datasets=datasets)
            )

        finally:
            loop.close()

        return all_combined_outputs, avg_loss

    ##################
    # Core Functions #
    ##################

    def initialise(self):
        """ Encapsulates all operations required for Fedprox suppport for all
            subsequent child algorithms
        """
        # Generate K copies of template model, representing local models for
        # each worker in preparation for parallel training, and send them to
        # their designated workers
        # Note: This step is crucial because it is able prevent pointer 
        #       mutation, which comes as a result of copying pointers (refer
        #       to Part 4, section X), specifically if the global pointer 
        #       was copied directly.
        local_models = self.generate_local_models()

        # Model weights from previous round for subsequent FedProx 
        # comparison. Due to certain nuances stated below, they have to be
        # specified here. 
        # Note - In syft==0.2.4: 
        # 1) copy.deepcopy(PointerTensor) causes "TypeError: clone() got an 
        #    unexpected keyword argument 'memory_format'"
        # 2) Direct cloning of dictionary of models causes "TypeError: can't 
        #    pickle module objects"
        prev_models = self.generate_local_models()
        
        optimizers = {
            w: self.arguments.optimizer( 
                **self.arguments.optimizer_params,
                params=model.parameters()
            ) for w, model in local_models.items()
        }

        schedulers = {
            w: self.arguments.lr_scheduler(
                **self.arguments.lr_decay_params,
                optimizer=optimizer
            )
            for w, optimizer in optimizers.items()
        }

        criterions = {
            w: self.build_custom_criterion()(
                **self.arguments.criterion_params
            ) for w,m in local_models.items()
        }
        
        stoppers = {
            w: EarlyStopping(
                **self.arguments.early_stopping_params
            ) for w,m in local_models.items()
        }

        return (
            local_models,
            prev_models, 
            optimizers, 
            schedulers, 
            criterions, 
            stoppers
        )


    def fit(self):
        """ Performs federated training using a pre-specified model as
            a template, across initialised worker nodes, coordinated by
            a ttp node.
            
        Returns:
            Trained global model (Model)
        """
        ###########################
        # Implementation Footnote #
        ###########################

        # However, due to certain PySyft nuances (refer to Part 4, section 1: 
        # Frame of Reference) there is a need to choose a conceptual 
        # representation of the overall architecture. Here, the node agnostic 
        # variant is implemented. Model is stored in the server -> Client 
        # (i.e. 'Me') does not interact with it
        
        # Note: If MPC is requested, global model itself cannot be shared, only 
        # its copies are shared. This is due to restrictions in PointerTensor 
        # mechanics.

        global_val_stopper = EarlyStopping(**self.arguments.early_stopping_params)

        rounds = 0
        pbar = tqdm(total=self.arguments.rounds, desc='Rounds', leave=True)
        while rounds < self.arguments.rounds:

            # logging.debug(f"Current global model:\n {self.global_model.state_dict()}")
            # logging.debug(f"Global Gradients:\n {list(self.global_model.parameters())[0].grad}")

            (
                local_models,
                prev_models, 
                optimizers, 
                schedulers, 
                criterions, 
                stoppers
            ) = self.initialise()
            
            (retrieved_models, _, _, _, _) = self.perform_parallel_training(
                datasets=self.train_loader, 
                models=local_models,
                cache=prev_models,
                optimizers=optimizers, 
                schedulers=schedulers,
                criterions=criterions, 
                stoppers=stoppers,
                rounds=rounds,
                epochs=self.arguments.epochs
            )
            logging.debug(f"Current global model:\n {self.global_model.state_dict()}")

            # Retrieve all models from their respective workers
            aggregated_params = self.calculate_global_params(
                self.global_model, 
                retrieved_models, 
                self.train_loader
            )

            # Update weights with aggregated parameters 
            self.global_model.load_state_dict(aggregated_params)
            logging.debug(f"New global model:\n {self.global_model.state_dict()}")

            final_local_losses = {
                w.id: c._cache[-1].get()
                for w,c in criterions.items()
            }

            # Store local losses for analysis
            for w_id, loss in final_local_losses.items():
                local_loss_archive = self.loss_history['local'].get(w_id, {})
                local_loss_archive.update({rounds: loss.item()})
                self.loss_history['local'][w_id] = local_loss_archive

            global_train_loss = th.mean(
                th.stack(list(final_local_losses.values())),
                dim=0
            )

            # Validate the global model
            _, evaluation_losses = self.evaluate(metas=['evaluate'])
            global_val_loss = evaluation_losses['evaluate']

            # Store global losses for analysis
            global_loss_archive = self.loss_history['global']
            global_train_losses = global_loss_archive.get('train', {})
            global_train_losses.update({rounds: global_train_loss.item()})
            global_val_losses = global_loss_archive.get('evaluate', {})
            global_val_losses.update({rounds: global_val_loss.item()})
            self.loss_history['global'] = {
                'train': global_train_losses,
                'evaluate': global_val_losses
            }

            # If global model is deemed to have stagnated, stop training
            global_val_stopper(global_val_loss, self.global_model)
            if global_val_stopper.early_stop:
                logging.info("Global model has stagnated. Training round terminated!\n")
                break

            rounds += 1
            pbar.update(1)
        
        pbar.close()

        logging.debug(f"Objects in TTP: {self.crypto_provider}, {len(self.crypto_provider._objects)}")
        logging.debug(f"Objects in sy.local_worker: {sy.local_worker}, {len(sy.local_worker._objects)}")

        return self.global_model, self.local_models


    def evaluate(
        self, 
        metas: List[str] = [], 
        workers: List[str] = []
    ) -> Tuple[Dict[str, Dict[str, th.Tensor]], Dict[str, th.Tensor]]:
        """ Using the current instance of the global model, performs inference 
            on pre-specified datasets.

        Args:
            metas (list(str)): Meta tokens indicating which datasets are to be
                evaluated. If empty (default), all meta datasets (i.e. training,
                validation and testing) will be evaluated
            workers (list(str)): Worker IDs of workers whose datasets are to be
                evaluated. If empty (default), evaluate all workers' datasets. 
        Returns:
            Inferences (dict(worker_id, dict(result_type, th.Tensor)))
            losses (dict(str, th.Tensor))
        """
        DATA_MAP = {
            'train': self.train_loader,
            'evaluate': self.eval_loader,
            'predict': self.test_loader
        }

        # If no meta filters are specified, evaluate all datasets 
        metas = list(DATA_MAP.keys()) if not metas else metas

        # If no worker filter are specified, evaluate all workers
        workers = [w.id for w in self.workers] if not workers else workers

        # Evaluate global model using datasets conforming to specified metas
        inferences = {}
        losses = {}
        for meta, dataset in DATA_MAP.items():

            if meta in metas:

                worker_meta_inference, avg_loss = self.perform_FL_evaluation(
                    datasets=dataset,
                    workers=workers,
                    is_shared=True
                )

                # inference = worker -> meta -> (y_pred, y_score)
                for worker_id, meta_result in worker_meta_inference.items():

                    worker_results = inferences.get(worker_id, {})
                    worker_results[meta] = meta_result
                    inferences[worker_id] = worker_results

                losses[meta] = avg_loss
        
        return inferences, losses


    def analyse(self):
        """ Calculates contributions of each local model towards the current
            state of the global model

        Returns:
        """
        raise NotImplementedError


    def export(self, out_dir: str = None, excluded: List[str] = []) -> dict:
        """ Snapshots the current state of federated cycle and exports all 
            models to file. A dictionary is produced as a rous

            An archive's structure looks like this:
            {
                'global': {
                    'origin': <crypto_provider ID>,
                    'path': <path(s) to exported final global model(s)>,
                    'loss_history': <path(s) to final global loss history(s)>,
                    'checkpoints': {
                        'round_0': {
                            'epoch_0': {
                                'origin': <crypto_provider ID>,
                                'path': <path(s) to exported global model(s)>,
                                'loss_history': <path(s) to global loss history(s)>,
                            },
                            'epoch_1': {
                                'origin': <crypto_provider ID>,
                                'path': <path(s) to exported globalmodel(s)>,
                                'loss_history': <path(s) to global loss history(s)>,
                            },
                            ...
                        },
                        'round_1': {
                            'epoch_0': {
                                'origin': <crypto_provider ID>,
                                'path': <path(s) to global exported model(s)>,
                                'loss_history': <path(s) to global loss history(s)>,
                            },
                            'epoch_1': {
                                'origin': <crypto_provider ID>,
                                'path': <path(s) to exported global model(s)>,
                                'loss_history': <path(s) to global loss history(s)>,
                            },
                            ...
                        }
                        ...
                    }
                },
                'local_<idx>': {
                    'origin': <worker ID>,
                    'path': <path(s) to exported final local model(s)>,
                    'loss_history': <path(s) to final local loss history(s)>,
                    'checkpoints': {
                        'round_0': {
                            'epoch_0': {
                                'origin': <crypto_provider ID>,
                                'path': <path(s) to exported local model(s)>,
                                'loss_history': <path(s) to local loss history(s)>,
                            },
                            'epoch_1': {
                                'origin': <crypto_provider ID>,
                                'path': <path(s) to exported local model(s)>,
                                'loss_history': <path(s) to local loss history(s)>,
                            },
                            ...
                        },
                        'round_1': {
                            'epoch_0': {
                                'origin': <crypto_provider ID>,
                                'path': <path(s) to exported local model(s)>,
                                'loss_history': <path(s) to local loss history(s)>,
                            },
                            'epoch_1': {
                                'origin': <crypto_provider ID>,
                                'path': <path(s) to exported local model(s)>,
                                'loss_history': <path(s) to local loss history(s)>,
                            },
                            ...
                        }
                        ...
                    }
                },
                ...
            }

        Args:
            out_dir (str): Path to output directory for export
            excluded (list(str)): Federated attributes to skip when exporting.
                Attribute options are as follows:
                1) 'global': Skips current state of the global model
                2) 'local': Skips current states of all local models
                3) 'loss': Skips current state of global & local loss histories
                4) 'checkpoint': Skips all checkpointed metadata
        Returns:
            Archive (dict)
        """
        # Override cached output directory with specified directory if any
        out_dir = out_dir if out_dir else self.out_dir

        def save_global_model():
            if 'global' in excluded: return None
            # Export global model to file
            global_model_out_path = os.path.join(
                out_dir, 
                "global_model.pt"
            )
            # Only states can be saved, since Model is not picklable
            th.save(self.global_model.state_dict(), global_model_out_path)
            return global_model_out_path

        def save_global_losses():
            if 'loss' in excluded: return None
            # Export global loss history to file
            global_loss_out_path = os.path.join(
                out_dir, 
                "global_loss_history.json"
            )
            with open(global_loss_out_path, 'w') as glp:
                print("Global Loss History:", self.loss_history['global'])
                json.dump(self.loss_history['global'], glp)
            return global_loss_out_path

        def save_worker_model(worker_id, model):
            if 'local' in excluded: return None
            # Export local model to file
            local_model_out_path = os.path.join(
                out_dir, 
                f"local_model_{worker_id}.pt"
            )
            if self.arguments.is_snn:
                # Local models are saved directly to log their architectures
                th.save(model, local_model_out_path)
            else:
                th.save(model.state_dict(), local_model_out_path)
            return local_model_out_path

        def save_worker_losses(worker_id):
            if 'loss' in excluded: return None
            # Export local loss history to file
            local_loss_out_path = os.path.join(
                out_dir, 
                f"local_loss_history_{worker_id}.json"
            )
            with open(local_loss_out_path, 'w') as llp:
                json.dump(self.loss_history['local'].get(worker_id, {}), llp)
            return local_loss_out_path

        out_paths = {}

        # Package global metadata for storage
        out_paths['global'] = {
            'origin': self.crypto_provider.id,
            'path': save_global_model(),
            'loss_history': save_global_losses()
        }
        if 'checkpoint' not in excluded:
            out_paths['global'].update({
                'checkpoints': self.checkpoints.get(self.crypto_provider.id, {})
            })

        for idx, (worker_id, local_model) in enumerate(
            self.local_models.items(), 
            start=1
        ):
            # Package local metadata for storage
            out_paths[f'local_{idx}'] = {
                'origin': worker_id,
                'path': save_worker_model(worker_id, model=local_model),
                'loss_history': save_worker_losses(worker_id),
            }
            if 'checkpoint' not in excluded:
                out_paths[f'local_{idx}'].update({
                    'checkpoints': self.checkpoints.get(worker_id, {})
                })

        return out_paths


    def restore(
        self, 
        archive: dict, 
        version: Tuple[str, str] = None
    ):
        """ Restores model states from a previously archived training run. If 
            version is not specified, then restore the final state of the grid.
            If version is specified, restore the state of all models conforming
            to that version's snapshot.

            An archive's structure looks like this:
            {
                'global': {
                    'origin': <crypto_provider ID>,
                    'path': <path(s) to exported final global model(s)>,
                    'loss_history': <path(s) to final global loss history(s)>,
                    'checkpoints': {
                        'round_0': {
                            'epoch_0': {
                                'origin': <crypto_provider ID>,
                                'path': <path(s) to exported global model(s)>,
                                'loss_history': <path(s) to globalloss history(s)>,
                            },
                            'epoch_1': {
                                'origin': <crypto_provider ID>,
                                'path': <path(s) to exported globalmodel(s)>,
                                'loss_history': <path(s) to global loss history(s)>,
                            },
                            ...
                        },
                        'round_1': {
                            'epoch_0': {
                                'origin': <crypto_provider ID>,
                                'path': <path(s) to global exported model(s)>,
                                'loss_history': <path(s) to global loss history(s)>,
                            },
                            'epoch_1': {
                                'origin': <crypto_provider ID>,
                                'path': <path(s) to exported global model(s)>,
                                'loss_history': <path(s) to global loss history(s)>,
                            },
                            ...
                        }
                        ...
                    }
                },
                'local_<idx>': {
                    'origin': <worker ID>,
                    'path': <path(s) to exported final local model(s)>,
                    'loss_history': <path(s) to final local loss history(s)>,
                    'checkpoints': {
                        'round_0': {
                            'epoch_0': {
                                'origin': <crypto_provider ID>,
                                'path': <path(s) to exported local model(s)>,
                                'loss_history': <path(s) to local loss history(s)>,
                            },
                            'epoch_1': {
                                'origin': <crypto_provider ID>,
                                'path': <path(s) to exported local model(s)>,
                                'loss_history': <path(s) to local loss history(s)>,
                            },
                            ...
                        },
                        'round_1': {
                            'epoch_0': {
                                'origin': <crypto_provider ID>,
                                'path': <path(s) to exported local model(s)>,
                                'loss_history': <path(s) to local loss history(s)>,
                            },
                            'epoch_1': {
                                'origin': <crypto_provider ID>,
                                'path': <path(s) to exported local model(s)>,
                                'loss_history': <path(s) to local loss history(s)>,
                            },
                            ...
                        }
                        ...
                    }
                },
                ...
            }

        Args:
            archive (dict): Dictionary containing versioned histories of 
                exported filepaths corresponding to the state of models within a
                training cycle
            version (tuple(str)): A tuple where the first index indicates the
                round index and the second the epoch index 
                (i.e. (round_<r_idx>, epoch_<e_idx>))
        """
        for _, logs in archive.items():

            logging.debug(f"Logs: {logs}")
            archived_origin = logs['origin']

            # Check if exact version of the federated grid was specified
            if version:
                round_idx = version[0]
                epoch_idx = version[1]
                filtered_version = logs['checkpoints'][round_idx][epoch_idx]
                archived_state = th.load(filtered_version['path'])
            
            # Otherwise, load the final state of the grid
            else:
                archived_state = th.load(logs['path'])

            if archived_origin == self.crypto_provider.id:
                self.global_model.load_state_dict(archived_state)

            else:

                ###########################
                # Implementation Footnote #
                ###########################

                # Because local models in SNN will be optimal models owned
                # by the participants themselves, there are 2 ways of 
                # handling model archival - Store the full model, or get 
                # participants to register the architecture & hyperparameter
                # sets of their optimal setup, while exporting the model
                # weights. The former allows models to be captured alongside
                # their architectures, hence removing the need for tracking 
                # additional information unncessarily. However, models 
                # exported this way have limited use outside of REST-RPC, 
                # since they are pickled relative to the file structure of 
                # the package. The latter is the more flexible approach, 
                # since weights will still remain usable even outside the
                # context of REST-RPC, as long as local model architectures,
                # are available.  
                
                if self.arguments.is_snn:
                    archived_model = archived_state
                else:
                    archived_model = copy.deepcopy(self.global_model)
                    archived_model.load_state_dict(archived_state)
                    
=======
#!/usr/bin/env python

####################
# Required Modules #
####################

# Generic/Built-in
import asyncio
import copy
import json
import logging
import os
from collections import OrderedDict
from multiprocessing import Manager
from pathlib import Path
from typing import Tuple, List, Dict, Union

# Libs
import syft as sy
import torch as th
import tensorflow as tft
from sklearn.metrics import (
    accuracy_score, 
    roc_curve,
    roc_auc_score, 
    auc, 
    precision_recall_curve, 
    precision_score,
    recall_score,
    f1_score, 
    confusion_matrix
)
from sklearn.metrics.cluster import contingency_matrix
from syft.messaging.message import ObjectMessage
from syft.workers.websocket_client import WebsocketClientWorker
from torch.optim.lr_scheduler import LambdaLR, CyclicLR
from tqdm import tqdm

# Custom
from config import seed_everything
from rest_rpc.training.core.arguments import Arguments
from rest_rpc.training.core.early_stopping import EarlyStopping
from rest_rpc.training.core.model import Model
from rest_rpc.training.core.algorithms.abstract import AbstractAlgorithm

# Synergos logging
from SynergosLogger.init_logging import logging

##################
# Configurations #
##################


##################################################
# Federated Algorithm Base Class - BaseAlgorithm #
##################################################

class BaseAlgorithm(AbstractAlgorithm):
    """ 
    Contains baseline functionality to all algorithms. Other specific 
    algorithms will inherit all functionality for handling basic federated
    mechanisms. Extensions of this class will need to override 5 key methods 
    (i.e. `fit`, `evaluate`, `analyse`, `export`, `restore`)

    IMPORTANT:
    This class SHOULD NOT be instantiated by itself! instead, use it to subclass
    other algorithms.

    Attributes:
        crypto_provider (VirtualWorker): Trusted Third Party coordinating FL
        workers (list(WebsocketClientWorker)): All particiating CLIENT workers
        arguments (Arguments): Arguments to be passed into each FL function
        train_loader (sy.FederatedLoader): Training data in configured batches
        eval_loader (sy.FederatedLoader): Validation data in configured batches
        test_loader (sy.FederatedLoader): Testing data in configured batches
        global_model (Model): Federatedly-trained Global model
        local_models (dict(str, Models)): Most recent cache of local models
        loss_history (dict): Local & global losses tracked throughout FL cycle
    """
    def __init__(
        self, 
        action: str,
        crypto_provider: sy.VirtualWorker,
        workers: List[WebsocketClientWorker],
        arguments: Arguments,
        train_loader: sy.FederatedDataLoader,
        eval_loader: sy.FederatedDataLoader,
        test_loader: sy.FederatedDataLoader,
        global_model: Model,
        local_models: Dict[str, Model] = {},
        out_dir: str = '.',
        **kwargs
    ):
        # General attributes
        self.action = action

        # Network attributes
        self.crypto_provider = crypto_provider
        self.workers = workers

        # Data attributes
        self.arguments = arguments
        self.train_loader = train_loader
        self.eval_loader = eval_loader
        self.test_loader = test_loader
        
        # Model attributes
        self.global_model = global_model
        self.local_models = local_models
        self.loss_history = {
            'global': {
                'train': {},
                'evaluate': {}
            },
            'local': {}
        }

        # Optimisation attributes
        self.loop = None

        # Export Attributes
        self.out_dir = out_dir
        self.checkpoints = {}

        # Avoid Pytorch deadlock issues
        th.set_num_threads(1)

    ############
    # Checkers #
    ############


    ###########    
    # Helpers #
    ###########

    def build_custom_criterion(self):
        """ Augments a selected criterion with the ability to use FedProx

        Returns:
            Surrogate criterion (SurrogateCriterion)
        """
        CRITERION_NAME = self.arguments.criterion.__name__
        ACTION = self.action

        class SurrogateCriterion(self.arguments.criterion):
            """ A wrapper class to augment a specified PyTorch criterion to 
                suppport FedProx 
            
            Args:
                mu (float): Regularisation term for gamma-inexact minimizer
                l1_lambda (float): Regularisation term for L1 regularisation
                l2_lambda (float): Regularisation term for L2 regularisation
                **kwargs: Keyword arguments to pass to parent criterion
                
            Attributes:
                mu (float): Regularisation term for gamma-inexact minimizer
            """
            def __init__(self, mu, l1_lambda, l2_lambda, **kwargs):
                super(SurrogateCriterion, self).__init__(**kwargs)
                self.__temp = [] # tracks minibatches
                self._cache = [] # tracks epochs
                self.mu = mu
                self.l1_lambda = l1_lambda
                self.l2_lambda = l2_lambda

            def format_params(self, outputs: th.Tensor, labels: th.Tensor) -> th.Tensor:
                """ Casts specified label tensors into an appropriate form
                    compatible with the specified base criterion

                Args:
                    labels (th.Tensor): Target values used for loss calculation
                Returns:
                    Restructured labels (th.Tensor)
                """
                ###########################
                # Implementation Footnote #
                ###########################

                # [Cause]
                # Most criterions, if not all, can be split into 2 distinct 
                # groups; 1 group requires both outputs & targets to have the
                # exact same structure (i.e. (N,*)), while the other requires
                # that the outputs (i.e. (N,C) or (N,D)) be different from 
                # targets (i.e. (N,)). This is the result of specialised
                # multiclass criterion as opposed to standard all purpose
                # criterions.

                # [Problems]
                # Without explicitly stating the machine learning action to be 
                # executed, labels are not handled properly, either being 
                # inappropriately expanded/compressed, or not expressed in the 
                # correct datatype/form. This results in criterion errors raised
                # during the federated cycle

                # [Solution]
                # Add a parameter that explicitly specifies the machine learning 
                # operation to be handled, and take the appropriate action. If
                # labels handled are for a regression problem, it is assumed 
                # that its (N,) structure is already correct -> No need for
                # reformatting. However, if labels handled are instead for a
                # classification problem, then labels for binary classification
                # will remain unchanged (since outputs are (N,)), but labels
                # for multiclass classification must be OHE-ed.

                # Supported Losses
                N_STAR_FORMAT = [
                    "L1Loss", "MSELoss", "PoissonNLLLoss", "KLDivLoss",
                    "BCELoss", "BCEWithLogitsLoss", "SmoothL1Loss"
                ]
                N_C_N_FORMAT = ["CrossEntropyLoss", "NLLLoss"]
                STAR_FORMAT = ["HingeEmbeddingLoss", "SoftMarginLoss"]

                # Unsupported Losses
                N_C_N_C_FORMAT = [
                    "MultiLabelMarginLoss", 
                    "MultiLabelSoftMarginLoss"
                ]
                N_D_N_FORMAT = [
                    "MarginRankingLoss"
                ]
                MISC_FORMAT = [
                    "CosineEmbeddingLoss", "TripletMarginLoss", "CTCLoss"
                ]

                logging.debug(f"Action: {ACTION}, Output shape: {outputs.shape}, Target shape: {labels.shape}")
                if CRITERION_NAME in MISC_FORMAT + N_D_N_FORMAT:
                    logging.error("ValueError: Specified criterion is currently not supported!", Class=BaseAlgorithm.__name__)
                    raise ValueError("Specified criterion is currently not supported!")
                elif (
                    (ACTION == "classify" and outputs.shape[-1] > 1) and
                    (CRITERION_NAME not in N_C_N_FORMAT)
                ):
                    # One-hot encode predicted labels
                    ohe_labels = th.nn.functional.one_hot(
                        labels,
                        num_classes=outputs.shape[-1] # assume labels max dim = 2
                    )
                    formatted_labels = (
                        ohe_labels
                        if CRITERION_NAME in N_C_N_C_FORMAT 
                        else ohe_labels.float()
                    )
                    return outputs, formatted_labels    # [(N,*), (N,*)]
                else:
                    # Labels are loaded as (N,1) by default in worker
                    return outputs, labels  # [(N,1),(N,1)] or [(N,*),(N,1)]

            def forward(self, outputs, labels, w, wt):
                # Format labels into criterion-compatible
                formatted_outputs, formatted_labels = self.format_params(
                    outputs=outputs,
                    labels=labels
                )
    
                # Calculate normal criterion loss
                logging.debug(f"Labels type: {labels.shape} {labels.type()}", Class=BaseAlgorithm.__name__)
                logging.debug(f"Formatted labels type: {formatted_labels.shape} {formatted_labels.type()}", Class=BaseAlgorithm.__name__)
                loss = super().forward(formatted_outputs, formatted_labels)
                logging.debug(f"Criterion Loss: {loss.location}", Class=BaseAlgorithm.__name__)

                # Calculate regularisation terms
                # Note: All regularisation terms have to be collected in some 
                #       iterable first before summing up because in-place 
                #       operation break PyTorch's computation graph
                fedprox_reg_terms = []
                l1_reg_terms = []
                l2_reg_terms = []
                for layer, layer_w in w.items():
                    
                    # Extract corresponding global layer weights
                    layer_wt = wt[layer]

                    # Note: In syft==0.2.4, 
                    # 1) `th.norm(<PointerTensor>)` will always return 
                    #    `tensor(0.)`, hence the need to manually apply the 
                    #    regularisation formulas. However, in future versions 
                    #    when this issue is solved, revert back to cleaner 
                    #    implementation using `th.norm`.

                    # Calculate FedProx regularisation
                    """ 
                    [REDACTED in syft==0.2.4]
                    norm_diff = th.norm(layer_w - layer_wt)
                    fp_reg_term = self.mu * 0.5 * (norm_diff**2)
                    """
                    norm_diff = th.pow((layer_w - layer_wt), 2).sum()
                    fp_reg_term = self.mu * 0.5 * norm_diff # exp cancelled out
                    fedprox_reg_terms.append(fp_reg_term)
                    
                    # Calculate L1 regularisation
                    """
                    [REDACTED in syft==0.2.4]
                    l1_norm = th.norm(layer_w, p=1)
                    l1_reg_term = self.l1_lambda * l1_norm
                    """
                    l1_norm = layer_w.abs().sum()
                    l1_reg_term = self.l1_lambda * l1_norm
                    l1_reg_terms.append(l1_reg_term)
                    
                    # Calculate L2 regularisation
                    """
                    [REDACTED in syft==0.2.4]
                    l2_norm = th.norm(layer_w, p=2)
                    l2_reg_term = self.l2_lambda * 0.5 * (l2_norm)**2
                    """
                    l2_norm = th.pow(layer_w, 2).sum()
                    l2_reg_term = self.l2_lambda * 0.5 * l2_norm
                    l2_reg_terms.append(l2_reg_term)
                
                # Summing up from a list instead of in-place changes 
                # prevents the breaking of the autograd's computation graph
                fedprox_loss = th.stack(fedprox_reg_terms).sum()
                l1_loss = th.stack(l1_reg_terms).sum()
                l2_loss = th.stack(l2_reg_terms).sum()

                # Add up all losses involved
                surrogate_loss = loss + fedprox_loss + l1_loss + l2_loss

                # Store result in cache
                self.__temp.append(surrogate_loss)
                
                return surrogate_loss

            def log(self):
                """ Computes mean loss across all current runs & caches the result """
                avg_loss = th.mean(th.stack(self.__temp), dim=0)
                self._cache.append(avg_loss)
                self.__temp.clear()
                return avg_loss
            
            def reset(self):
                self.__temp = []
                self._cache = []
                return self

        return SurrogateCriterion


    def generate_local_models(self) -> Dict[WebsocketClientWorker, sy.Plan]:
        """ Abstracts the generation of local models in a federated learning
            context. For default FL training (i.e. non-SNN/FedAvg/Fedprox),
            local models generated are clones of the previous round's global
            model. Conversely, in SNN, the local models are instances of
            participant-specified models with supposedly pre-optimised
            architectures.

            IMPORTANT: 
            DO NOT distribute models (i.e. .send()) to local workers. Sending &
            retrieval have to be handled in the same functional context, 
            otherwise PySyft will have a hard time cleaning up residual tensors.

        Returns:
            Distributed context-specific local models (dict(str, Model))
        """
        return {w: self.global_model.copy() for w in self.workers}


    def perform_parallel_training(
        self,
        datasets: dict, 
        models: dict, 
        cache: dict, 
        optimizers: dict, 
        schedulers: dict, 
        criterions: dict, 
        stoppers: dict, 
        rounds: int,
        epochs: int
    ):
        """ Parallelizes training across each distributed dataset 
            (i.e. simulated worker) Parallelization here refers to the 
            training of all distributed models per epoch.
            Note: All objects involved in this set of operations have
                already been distributed to their respective workers

        Args:
            datasets   (dict(DataLoader)): Distributed training datasets
            models     (dict(nn.Module)): Local models
            cache      (dict(nn.Module)): Cached models from previous rounds
            optimizers (dict(th.optim)): Local optimizers
            schedulers (dict(lr_scheduler)): Local LR schedulers
            criterions (dict(th.nn)): Custom local objective function
            stoppers   (dict(EarlyStopping)): Local early stopping drivers
            rounds (int): Current round of training
            epochs (int): No. of epochs to train each local model
        Returns:
            trained local models
        """ 
        # Tracks which workers have reach an optimal/stagnated model
        # WORKERS_STOPPED = Manager().list()
        WORKERS_STOPPED = []

        async def train_worker(packet):
            """ Train a worker on its single batch, and does an in-place 
                updates for its local model, optimizer & criterion 
            
            Args:
                packet (dict):
                    A single packet of data containing the worker and its
                    data to be trained on 

            """ 
            worker, (data, labels) = packet

            logging.debug(f"Data: {data}, {type(data)}, {data.shape}", Class=BaseAlgorithm.__name__)
            logging.debug(f"Labels: {labels}, {type(labels)}, {labels.shape}", Class=BaseAlgorithm.__name__)

            #for i in list(self.global_model.parameters()):
                #logging.debug(f"Model parameters: {i}, {type(i)}, {i.shape}")

            # Extract essentials for training
            curr_global_model = cache[worker]
            curr_local_model = models[worker]
            curr_optimizer = optimizers[worker]
            curr_criterion = criterions[worker]

            # Check if worker has been stopped
            if worker.id not in WORKERS_STOPPED:

                #logging.debug(f"Before training - Local Gradients for {worker}:\n {list(curr_local_model.parameters())[0].grad}")
                # curr_global_model = self.secret_share(curr_global_model)
                # curr_local_model = self.secret_share(curr_local_model)
                curr_global_model = curr_global_model.send(worker)
                curr_local_model = curr_local_model.send(worker)

                logging.debug(f"Location of global model: {curr_global_model.location}", Class=BaseAlgorithm.__name__)
                logging.debug(f"Location of local model: {curr_local_model.location}", Class=BaseAlgorithm.__name__)
                logging.debug(f"Location of X & y: {data.location} {labels.location}", Class=BaseAlgorithm.__name__)

                # Zero gradients to prevent accumulation  
                curr_local_model.train()
                curr_optimizer.zero_grad() 

                # Forward Propagation
                outputs = curr_local_model(data)
                logging.debug(f"Data shape: {data.shape}", Class=BaseAlgorithm.__name__)
                logging.debug(f"Output size: {outputs.shape}", Class=BaseAlgorithm.__name__)
                logging.debug(f"Augmented labels size: {labels.shape}", Class=BaseAlgorithm.__name__)

                loss = curr_criterion(
                    outputs=outputs, 
                    labels=labels,
                    w=curr_local_model.state_dict(),
                    wt=curr_global_model.state_dict()
                )

                # Backward propagation
                loss.backward()
                curr_optimizer.step()

                curr_global_model = curr_global_model.get()
                curr_local_model = curr_local_model.get()
                #logging.debug(f"After training - Local Gradients for {worker}:\n {list(curr_local_model.parameters())[0].grad}")

            # Update all involved objects
            assert models[worker] is curr_local_model
            assert optimizers[worker] is curr_optimizer
            assert criterions[worker] is curr_criterion

        async def train_batch(batch):
            """ Asynchronously train all workers on their respective 
                allocated batches 

            Args:
                batch (dict): 
                    A single batch from a sliced dataset stratified by
                    workers and their respective packets. A packet is a
                    tuple pairing of the worker and its data slice
                    i.e. (worker, (data, labels))
            """
            for worker_future in asyncio.as_completed(
                map(train_worker, batch.items())
            ):
                await worker_future

        async def check_for_stagnation(worker):
            """ After a full epoch, check if training for worker has 
                stagnated

            Args:
                worker (WebsocketServerWorker): Worker to be evaluated
            """
            # Extract essentials for adaptation
            curr_local_model = models[worker]
            curr_criterion = criterions[worker]
            curr_scheduler = schedulers[worker]
            curr_stopper = stoppers[worker]

            # Check if worker has been stopped
            if worker.id not in WORKERS_STOPPED:

                # Retrieve final loss computed for this epoch for evaluation
                final_batch_loss = curr_criterion.log()
                curr_stopper(final_batch_loss, curr_local_model)

                # If model is deemed to have stagnated, stop training
                if curr_stopper.early_stop:
                    WORKERS_STOPPED.append(worker.id)
                    
                # else, perform learning rate decay
                else:
                    curr_scheduler.step()

            assert schedulers[worker] is curr_scheduler
            assert stoppers[worker] is curr_stopper 

        async def train_datasets(datasets):
            """ Train all batches in a composite federated dataset """
            # Note: All TRAINING must be synchronous w.r.t. each batch, so
            #       that weights can be updated sequentially!
            for batch in datasets:
                #logging.debug("-"*90)
                await train_batch(batch)
            
            logging.debug(f"Before stagnation evaluation: Workers stopped: {WORKERS_STOPPED}", Class=BaseAlgorithm.__name__)
            stagnation_futures = [
                check_for_stagnation(worker) 
                for worker in self.workers
            ]
            await asyncio.gather(*stagnation_futures)
            logging.debug(f"After stagnation evaluation: Workers stopped: {WORKERS_STOPPED}", Class=BaseAlgorithm.__name__)

        loop = asyncio.new_event_loop()
        asyncio.set_event_loop(loop)

        try:
            for epoch in range(epochs):

                asyncio.get_event_loop().run_until_complete(
                    train_datasets(datasets=datasets)
                )

                # Update cache for local models
                self.local_models = {w.id:lm for w,lm in models.items()}

                # Export ONLY local models. Losses will be accumulated and
                # cached. This is to prevent the autograd computation graph
                # from breaking and interfering with weight updates
                round_key = f"round_{rounds}"
                epoch_key = f"epoch_{epoch}"
                checkpoint_dir = os.path.join(
                    self.out_dir, 
                    "checkpoints",
                    round_key, 
                    epoch_key
                )
                Path(checkpoint_dir).mkdir(parents=True, exist_ok=True)
                grid_checkpoint = self.export(
                    out_dir=checkpoint_dir,
                    excluded=['checkpoint']
                )
                for _, logs in grid_checkpoint.items():
                    origin = logs.pop('origin')

                    # Note: Structure - {worker: {round: {epoch: {...}}}}
                    worker_archive = self.checkpoints.get(origin, {}) 
                    round_archive = worker_archive.get(round_key, {}) 
                    round_archive.update({epoch_key: logs})           
                    worker_archive.update({round_key: round_archive})
                    self.checkpoints.update({origin: worker_archive})

        finally:
            loop.close()

        return models, optimizers, schedulers, criterions, stoppers

    
    def calculate_global_params(self, global_model, models, datasets):
        """ Aggregates weights from locally trained models after a round.

            Note: 
                This is based on the assumption that querying database size 
                does not break FL abstraction (i.e. unwilling to share 
                quantity)

        Args:
            global_model (nn.Module): Global model to be trained federatedly
            models (dict(nn.Module)): Trained local models
            datasets (dict(sy.FederatedDataLoader)): Distributed datasets
        Returns:
            Aggregated parameters (OrderedDict)
        """
        param_types = global_model.state_dict().keys()
        model_states = {w: m.state_dict() for w,m in models.items()}

        # Find size of all distributed datasets for computing scaling factor
        obs_counts = {}
        for batch in datasets:
            for worker, (data, _) in batch.items():
                obs_counts[worker] = obs_counts.get(worker, 0) + len(data)

        # Calculate scaling factors for each worker
        scale_coeffs = {
            worker: local_count/sum(obs_counts.values()) 
            for worker, local_count in obs_counts.items()
        }

        # PyTorch models can only swap weights of the same structure. Hence,
        # aggregate weights while maintaining original layering structure
        aggregated_params = OrderedDict()
        for p_type in param_types:

            param_states = [
                th.mul(
                    model_states[w][p_type],
                    scale_coeffs[w]
                ) for w in self.workers
            ]

            layer_shape = tuple(global_model.state_dict()[p_type].shape)

            aggregated_params[p_type] = th.stack(
                param_states,
                dim=0
            ).sum(dim=0).view(*layer_shape)

        return aggregated_params
 

    def perform_FL_evaluation(self, datasets, workers=[], is_shared=True, **kwargs): 
        """ Obtains predictions given a validation/test dataset upon 
            a specified trained global model.
            
        Args:
            datasets (tuple(th.Tensor)): A validation/test dataset
            workers (list(str)): Filter to select specific workers to infer on
            is_shared (bool): Toggles whether SMPC is turned on
            **kwargs: Miscellaneous keyword arguments for future use
        Returns:
            Tagged prediction tensor (sy.PointerTensor)
        """

        async def evaluate_worker(packet):
            """ Evaluate a worker on its single packet of minibatch data
            
            Args:
                packet (dict):
                    A single packet of data containing the worker and its
                    data to be evaluated upon
            """ 
            logging.debug(f"packet: {packet}")

            worker, (data, labels) = packet
            logging.debug(f"Data: {data}, {type(data)}, {data.shape}", Class=BaseAlgorithm.__name__)
            logging.debug(f"Labels: {labels}, {type(labels)}, {labels.shape}", Class=BaseAlgorithm.__name__)
            logging.debug(f"Worker: {worker}, {type(worker)}", Class=BaseAlgorithm.__name__)

            #for i in list(self.global_model.parameters()):
                #logging.debug(f"Model parameters: {i}, {type(i)}, {i.shape}")

            # Skip predictions if filter was specified, and current worker was
            # not part of the selected workers
            if workers and (worker.id not in workers):
                return {}, None

            self.global_model = self.global_model.send(worker)
            self.local_models[worker.id] = self.local_models[worker.id].send(worker)

            self.global_model.eval()
            self.local_models[worker.id].eval()
            with th.no_grad():

                outputs = self.global_model(data).detach()

                if self.action == "regress":
                    # Predictions are the raw outputs
                    pass

                elif self.action == "classify":
                    class_count = outputs.shape[1]
                    # If multi-class, use argmax
                    if class_count > 2:
                        # One-hot encode predicted labels
                        _, predictions = outputs.max(axis=1)
                    else:
                        # For binary, use 0.5 as threshold
                        predictions = (outputs > 0.5).float()

                else:
                    logging.error(f"ValueError: ML action {self.action} is not supported!", Class=BaseAlgorithm.__name__)
                    raise ValueError(f"ML action {self.action} is not supported!")

                # Compute loss
                surrogate_criterion = self.build_custom_criterion()(
                    **self.arguments.criterion_params
                )

                loss = surrogate_criterion(
                    outputs=outputs, 
                    labels=labels,
                    w=self.local_models[worker.id].state_dict(),
                    wt=self.global_model.state_dict()
                )

            self.local_models[worker.id] = self.local_models[worker.id].get()
            self.global_model = self.global_model.get()

            #############################################
            # Inference V1: Assume TTP's role is robust #
            #############################################
            # In this version, TTP's coordination is not deemed to be breaking
            # FL rules. Hence predictions & labels can be pulled in locally for
            # calculating statistics, before sending the labels back to worker.

            # labels = labels.get()
            # outputs = outputs.get()
            # predictions = predictions.get()

            # logging.debug(f"labels: {labels}, outputs: {outputs}, predictions: {predictions}")

            # # Calculate accuracy of predictions
            # accuracy = accuracy_score(labels.numpy(), predictions.numpy())
            
            # # Calculate ROC-AUC for each label
            # roc = roc_auc_score(labels.numpy(), outputs.numpy())
            # fpr, tpr, _ = roc_curve(labels.numpy(), outputs.numpy())
            
            # # Calculate Area under PR curve
            # pc_vals, rc_vals, _ = precision_recall_curve(labels.numpy(), outputs.numpy())
            # auc_pr_score = auc(rc_vals, pc_vals)
            
            # # Calculate F-score
            # f_score = f1_score(labels.numpy(), predictions.numpy())

            # # Calculate contingency matrix
            # ct_matrix = contingency_matrix(labels.numpy(), predictions.numpy())
            
            # # Calculate confusion matrix
            # cf_matrix = confusion_matrix(labels.numpy(), predictions.numpy())
            # logging.debug(f"Confusion matrix: {cf_matrix}")

            # TN, FP, FN, TP = cf_matrix.ravel()
            # logging.debug(f"TN: {TN}, FP: {FP}, FN: {FN}, TP: {TP}")

            # # Sensitivity, hit rate, recall, or true positive rate
            # TPR = TP/(TP+FN) if (TP+FN) != 0 else 0
            # # Specificity or true negative rate
            # TNR = TN/(TN+FP) if (TN+FP) != 0 else 0
            # # Precision or positive predictive value
            # PPV = TP/(TP+FP) if (TP+FP) != 0 else 0
            # # Negative predictive value
            # NPV = TN/(TN+FN) if (TN+FN) != 0 else 0
            # # Fall out or false positive rate
            # FPR = FP/(FP+TN) if (FP+TN) != 0 else 0
            # # False negative rate
            # FNR = FN/(TP+FN) if (TP+FN) != 0 else 0
            # # False discovery rate
            # FDR = FP/(TP+FP) if (TP+FP) != 0 else 0

            # statistics = {
            #     'accuracy': accuracy,
            #     'roc_auc_score': roc,
            #     'pr_auc_score': auc_pr_score,
            #     'f_score': f_score,
            #     'TPR': TPR,
            #     'TNR': TNR,
            #     'PPV': PPV,
            #     'NPV': NPV,
            #     'FPR': FPR,
            #     'FNR': FNR,
            #     'FDR': FDR,
            #     'TP': TP,
            #     'TN': TN,
            #     'FP': FP,
            #     'FN': FN
            # }

            # labels = labels.send(worker)

            # return {worker: statistics}

            ####################################################################
            # Inference V1.5: Assume TTP's role is robust, but avoid violation #
            ####################################################################
            # In this version, while TTP's coordination is also not deemed to be
            # breaking FL rules, the goal is to violate the minimum no. of
            # federated procedures. Here, only outputs & predictions can be 
            # pulled in locally, since they are deemed to be TTP-generated.
            # However, statistical calculation will be orchestrated to be done
            # at worker nodes, and be sent back via a flask payload. This way,
            # the TTP avoids even looking at client's raw data, only interacting
            # with derivative information. 

            outputs = outputs.get()
            predictions = (
                predictions.get()
                if self.action == "classify" 
                else outputs # for regression, predictions are raw outputs
            )
            loss = loss.get()

            return {worker: {"y_pred": predictions, "y_score": outputs}}, loss

            ####################################################################
            # Inference V2: Strictly enforce federated procedures in inference #
            ####################################################################

            # Override garbage collection to allow for post-inference tracking
            # data.set_garbage_collect_data(False)
            # labels.set_garbage_collect_data(False)
            # outputs.set_garbage_collect_data(False)
            # predictions.set_garbage_collect_data(False)

            # data_id = data.id_at_location
            # labels_id = labels.id_at_location
            # outputs_id = outputs.id_at_location
            # predictions_id = predictions.id_at_location

            # data = data.get()
            # labels = labels.get()
            # outputs = outputs.get()
            # # predictions = predictions.get()

            # logging.debug(f"Before transfer - Worker: {worker}")

            # worker._send_msg_and_deserialize("register_obj", obj=data.tag("#minibatch"))#, obj_id=data_id)
            # worker._send_msg_and_deserialize("register_obj", obj=labels.tag("#minibatch"))#, obj_id=labels_id)
            # worker._send_msg_and_deserialize("register_obj", obj=outputs.tag("#minibatch"))#, obj_id=outputs_id)
            # worker._send_msg_and_deserialize("register_obj", obj=predictions.tag("#minibatch"))#, obj_id=predictions_id)

            # logging.debug(f"After transfer - Worker: {worker}")

            # inferences = {
            #     worker: {
            #         'data': 1,
            #         'labels': 2,
            #         'outputs': 3,
            #         'predictions': 4 
            #     }
            # }

            # # Convert collection of object IDs accumulated from minibatch 
            # inferencer = Inferencer(inferences=inferences, **kwargs["keys"])
            # # converted_stats = inferencer.infer(reg_records=kwargs["registrations"])
            # converted_stats = await inferencer._collect_all_stats(reg_records=kwargs["registrations"])

            # self.global_model = self.global_model.get()
            # return converted_stats

        async def evaluate_batch(batch):
            """ Asynchronously train all workers on their respective 
                allocated batches 

            Args:
                batch (dict): 
                    A single batch from a sliced dataset stratified by
                    workers and their respective packets. A packet is a
                    tuple pairing of the worker and its data slice
                    i.e. (worker, (data, labels))
            """
            logging.debug(f"Batch: {batch}, {type(batch)}", Class=BaseAlgorithm.__name__)

            batch_evaluations = {}
            batch_losses = []

            # If multiple prediction sets have been declared across all workers,
            # batch will be a dictionary i.e. {<worker_1>: (data, labels), ...}
            if isinstance(batch, dict):

                for worker_future in asyncio.as_completed(
                    map(evaluate_worker, batch.items())
                ):
                    evaluated_worker_batch, loss = await worker_future
                    batch_evaluations.update(evaluated_worker_batch)
                    batch_losses.append(loss)

            # If only 1 prediction set is declared (i.e. only 1 guest present), 
            # batch will be a tuple i.e. (data, label)
            elif isinstance(batch, tuple):
                data, labels = batch
                if data.location != labels.location:
                    logging.error(f"RuntimeError: Feature data and label data are not in the same location!", Class=BaseAlgorithm.__name__)
                    raise RuntimeError("Feature data and label data are not in the same location!")
                packet = (data.location, batch)
                evaluated_worker_batch, loss = await evaluate_worker(packet)
                batch_evaluations.update(evaluated_worker_batch)
                batch_losses.append(loss)

            return batch_evaluations, batch_losses

        async def evaluate_datasets(datasets):
            """ Train all batches in a composite federated dataset """
            # Note: Unlike in training, inference does not require any weight
            #       tracking, thus each batch can be processed asynchronously 
            #       as well!
            batch_futures = [evaluate_batch(batch) for batch in datasets]
            all_batch_evaluations = await asyncio.gather(*batch_futures)

            ##########################################################
            # Inference V1: Exercise TTP's role as secure aggregator #
            ##########################################################
            
            # all_worker_stats = {}
            # all_worker_preds = {}

            # for b_count, (batch_evaluations, batch_predictions) in enumerate(
            #     all_batch_evaluations, 
            #     start=1
            # ):
            #     for worker, batch_stats in batch_evaluations.items():

            #         # Manage statistical aggregation
            #         aggregated_stats = all_worker_stats.get(worker.id, {})
            #         for stat, value in batch_stats.items():
                        
            #             if stat in ["TN", "FP", "FN", "TP"]:
            #                 total_val = aggregated_stats.get(stat, 0.0) + value
            #                 aggregated_stats[stat] = total_val

            #             else:
            #                 sliding_stat_avg = (
            #                     aggregated_stats.get(stat, 0.0)*(b_count-1) + value
            #                 ) / b_count
            #                 aggregated_stats[stat] = sliding_stat_avg

            #         all_worker_stats[worker.id] = aggregated_stats

            ####################################################################
            # Inference V1.5: Assume TTP's role is robust, but avoid violation #
            ####################################################################

            all_worker_outputs = {}
            all_losses = []
            for batch_evaluations, batch_losses in all_batch_evaluations:

                for worker, outputs in batch_evaluations.items():

                    aggregated_outputs = all_worker_outputs.get(worker.id, {})
                    for _type, result in outputs.items():

                        aggregated_results = aggregated_outputs.get(_type, [])
                        aggregated_results.append(result)
                        aggregated_outputs[_type] = aggregated_results

                    all_worker_outputs[worker.id] = aggregated_outputs

                all_losses += batch_losses

            # Concatenate all batch outputs for each worker
            all_combined_outputs = {
                worker_id: {
                    _type: th.cat(res_collection, dim=0).numpy().tolist()
                    for _type, res_collection in batch_outputs.items()
                }
                for worker_id, batch_outputs in all_worker_outputs.items()
            }
            
            relevant_losses = [loss for loss in all_losses if loss is not None]
            avg_loss = (
                th.mean(th.stack(relevant_losses), dim=0) 
                if relevant_losses 
                else None
            )
            return all_combined_outputs, avg_loss

            ####################################################################
            # Inference V2: Strictly enforce federated procedures in inference #
            ####################################################################

            # for batch_evaluations in all_batch_evaluations:
            #     for worker, batch_obj_ids in batch_evaluations.items():

            #         minibatch_ids = all_worker_stats.get(worker.id, [])
            #         minibatch_ids.append(batch_obj_ids)
            #         all_worker_stats[worker.id] = minibatch_ids


        loop = asyncio.new_event_loop()
        asyncio.set_event_loop(loop)

        try:
            all_combined_outputs, avg_loss = asyncio.get_event_loop().run_until_complete(
                evaluate_datasets(datasets=datasets)
            )

        finally:
            loop.close()

        return all_combined_outputs, avg_loss

    ##################
    # Core Functions #
    ##################

    def initialise(self):
        """ Encapsulates all operations required for Fedprox suppport for all
            subsequent child algorithms
        """
        # Generate K copies of template model, representing local models for
        # each worker in preparation for parallel training, and send them to
        # their designated workers
        # Note: This step is crucial because it is able prevent pointer 
        #       mutation, which comes as a result of copying pointers (refer
        #       to Part 4, section X), specifically if the global pointer 
        #       was copied directly.
        local_models = self.generate_local_models()

        # Model weights from previous round for subsequent FedProx 
        # comparison. Due to certain nuances stated below, they have to be
        # specified here. 
        # Note - In syft==0.2.4: 
        # 1) copy.deepcopy(PointerTensor) causes "TypeError: clone() got an 
        #    unexpected keyword argument 'memory_format'"
        # 2) Direct cloning of dictionary of models causes "TypeError: can't 
        #    pickle module objects"
        prev_models = self.generate_local_models()
        
        optimizers = {
            w: self.arguments.optimizer( 
                **self.arguments.optimizer_params,
                params=model.parameters()
            ) for w, model in local_models.items()
        }

        schedulers = {
            w: self.arguments.lr_scheduler(
                **self.arguments.lr_decay_params,
                optimizer=optimizer
            )
            for w, optimizer in optimizers.items()
        }

        criterions = {
            w: self.build_custom_criterion()(
                **self.arguments.criterion_params
            ) for w,m in local_models.items()
        }
        
        stoppers = {
            w: EarlyStopping(
                **self.arguments.early_stopping_params
            ) for w,m in local_models.items()
        }

        return (
            local_models,
            prev_models, 
            optimizers, 
            schedulers, 
            criterions, 
            stoppers
        )


    def fit(self):
        """ Performs federated training using a pre-specified model as
            a template, across initialised worker nodes, coordinated by
            a ttp node.
            
        Returns:
            Trained global model (Model)
        """
        ###########################
        # Implementation Footnote #
        ###########################

        # However, due to certain PySyft nuances (refer to Part 4, section 1: 
        # Frame of Reference) there is a need to choose a conceptual 
        # representation of the overall architecture. Here, the node agnostic 
        # variant is implemented. Model is stored in the server -> Client 
        # (i.e. 'Me') does not interact with it
        
        # Note: If MPC is requested, global model itself cannot be shared, only 
        # its copies are shared. This is due to restrictions in PointerTensor 
        # mechanics.

        global_val_stopper = EarlyStopping(**self.arguments.early_stopping_params)

        rounds = 0
        pbar = tqdm(total=self.arguments.rounds, desc='Rounds', leave=True)
        while rounds < self.arguments.rounds:

            # logging.debug(f"Current global model:\n {self.global_model.state_dict()}")
            # logging.debug(f"Global Gradients:\n {list(self.global_model.parameters())[0].grad}")

            (
                local_models,
                prev_models, 
                optimizers, 
                schedulers, 
                criterions, 
                stoppers
            ) = self.initialise()
            
            (retrieved_models, _, _, _, _) = self.perform_parallel_training(
                datasets=self.train_loader, 
                models=local_models,
                cache=prev_models,
                optimizers=optimizers, 
                schedulers=schedulers,
                criterions=criterions, 
                stoppers=stoppers,
                rounds=rounds,
                epochs=self.arguments.epochs
            )

            # Retrieve all models from their respective workers
            #logging.debug(f"Current global model:\n {self.global_model.state_dict()}")
            aggregated_params = self.calculate_global_params(
                self.global_model, 
                retrieved_models, 
                self.train_loader
            )

            # Update weights with aggregated parameters 
            self.global_model.load_state_dict(aggregated_params)
            #logging.debug(f"New global model:\n {self.global_model.state_dict()}")

            final_local_losses = {
                w.id: c._cache[-1].get()
                for w,c in criterions.items()
            }

            # Store local losses for analysis
            for w_id, loss in final_local_losses.items():
                local_loss_archive = self.loss_history['local'].get(w_id, {})
                local_loss_archive.update({rounds: loss.item()})
                self.loss_history['local'][w_id] = local_loss_archive

            global_train_loss = th.mean(
                th.stack(list(final_local_losses.values())),
                dim=0
            )

            # Validate the global model
            _, evaluation_losses = self.evaluate(metas=['evaluate'])
            global_val_loss = evaluation_losses['evaluate']

            # Store global losses for analysis
            global_loss_archive = self.loss_history['global']
            global_train_losses = global_loss_archive.get('train', {})
            global_train_losses.update({rounds: global_train_loss.item()})
            global_val_losses = global_loss_archive.get('evaluate', {})
            global_val_losses.update({rounds: global_val_loss.item()})
            self.loss_history['global'] = {
                'train': global_train_losses,
                'evaluate': global_val_losses
            }

            # If global model is deemed to have stagnated, stop training
            global_val_stopper(global_val_loss, self.global_model)
            if global_val_stopper.early_stop:
                logging.info("Global model has stagnated. Training round terminated!\n")
                break

            rounds += 1
            pbar.update(1)
        
        pbar.close()

        logging.debug(f"Objects in TTP: {self.crypto_provider}, {len(self.crypto_provider._objects)}", Class=BaseAlgorithm.__name__)
        logging.debug(f"Objects in sy.local_worker: {sy.local_worker}, {len(sy.local_worker._objects)}", Class=BaseAlgorithm.__name__)

        return self.global_model, self.local_models


    def evaluate(
        self, 
        metas: List[str] = [], 
        workers: List[str] = []
    ) -> Tuple[Dict[str, Dict[str, th.Tensor]], Dict[str, th.Tensor]]:
        """ Using the current instance of the global model, performs inference 
            on pre-specified datasets.

        Args:
            metas (list(str)): Meta tokens indicating which datasets are to be
                evaluated. If empty (default), all meta datasets (i.e. training,
                validation and testing) will be evaluated
            workers (list(str)): Worker IDs of workers whose datasets are to be
                evaluated. If empty (default), evaluate all workers' datasets. 
        Returns:
            Inferences (dict(worker_id, dict(result_type, th.Tensor)))
            losses (dict(str, th.Tensor))
        """
        DATA_MAP = {
            'train': self.train_loader,
            'evaluate': self.eval_loader,
            'predict': self.test_loader
        }

        # If no meta filters are specified, evaluate all datasets 
        metas = list(DATA_MAP.keys()) if not metas else metas

        # If no worker filter are specified, evaluate all workers
        workers = [w.id for w in self.workers] if not workers else workers

        # Evaluate global model using datasets conforming to specified metas
        inferences = {}
        losses = {}
        for meta, dataset in DATA_MAP.items():

            if meta in metas:

                worker_meta_inference, avg_loss = self.perform_FL_evaluation(
                    datasets=dataset,
                    workers=workers,
                    is_shared=True
                )

                # inference = worker -> meta -> (y_pred, y_score)
                for worker_id, meta_result in worker_meta_inference.items():

                    worker_results = inferences.get(worker_id, {})
                    worker_results[meta] = meta_result
                    inferences[worker_id] = worker_results

                losses[meta] = avg_loss
        
        return inferences, losses


    def analyse(self):
        """ Calculates contributions of each local model towards the current
            state of the global model

        Returns:
        """
        raise NotImplementedError


    def export(self, out_dir: str = None, excluded: List[str] = []) -> dict:
        """ Snapshots the current state of federated cycle and exports all 
            models to file. A dictionary is produced as a rous

            An archive's structure looks like this:
            {
                'global': {
                    'origin': <crypto_provider ID>,
                    'path': <path(s) to exported final global model(s)>,
                    'loss_history': <path(s) to final global loss history(s)>,
                    'checkpoints': {
                        'round_0': {
                            'epoch_0': {
                                'origin': <crypto_provider ID>,
                                'path': <path(s) to exported global model(s)>,
                                'loss_history': <path(s) to global loss history(s)>,
                            },
                            'epoch_1': {
                                'origin': <crypto_provider ID>,
                                'path': <path(s) to exported globalmodel(s)>,
                                'loss_history': <path(s) to global loss history(s)>,
                            },
                            ...
                        },
                        'round_1': {
                            'epoch_0': {
                                'origin': <crypto_provider ID>,
                                'path': <path(s) to global exported model(s)>,
                                'loss_history': <path(s) to global loss history(s)>,
                            },
                            'epoch_1': {
                                'origin': <crypto_provider ID>,
                                'path': <path(s) to exported global model(s)>,
                                'loss_history': <path(s) to global loss history(s)>,
                            },
                            ...
                        }
                        ...
                    }
                },
                'local_<idx>': {
                    'origin': <worker ID>,
                    'path': <path(s) to exported final local model(s)>,
                    'loss_history': <path(s) to final local loss history(s)>,
                    'checkpoints': {
                        'round_0': {
                            'epoch_0': {
                                'origin': <crypto_provider ID>,
                                'path': <path(s) to exported local model(s)>,
                                'loss_history': <path(s) to local loss history(s)>,
                            },
                            'epoch_1': {
                                'origin': <crypto_provider ID>,
                                'path': <path(s) to exported local model(s)>,
                                'loss_history': <path(s) to local loss history(s)>,
                            },
                            ...
                        },
                        'round_1': {
                            'epoch_0': {
                                'origin': <crypto_provider ID>,
                                'path': <path(s) to exported local model(s)>,
                                'loss_history': <path(s) to local loss history(s)>,
                            },
                            'epoch_1': {
                                'origin': <crypto_provider ID>,
                                'path': <path(s) to exported local model(s)>,
                                'loss_history': <path(s) to local loss history(s)>,
                            },
                            ...
                        }
                        ...
                    }
                },
                ...
            }

        Args:
            out_dir (str): Path to output directory for export
            excluded (list(str)): Federated attributes to skip when exporting.
                Attribute options are as follows:
                1) 'global': Skips current state of the global model
                2) 'local': Skips current states of all local models
                3) 'loss': Skips current state of global & local loss histories
                4) 'checkpoint': Skips all checkpointed metadata
        Returns:
            Archive (dict)
        """
        # Override cached output directory with specified directory if any
        out_dir = out_dir if out_dir else self.out_dir

        def save_global_model():
            if 'global' in excluded: return None
            # Export global model to file
            global_model_out_path = os.path.join(
                out_dir, 
                "global_model.pt"
            )
            # Only states can be saved, since Model is not picklable
            th.save(self.global_model.state_dict(), global_model_out_path)
            return global_model_out_path

        def save_global_losses():
            if 'loss' in excluded: return None
            # Export global loss history to file
            global_loss_out_path = os.path.join(
                out_dir, 
                "global_loss_history.json"
            )
            with open(global_loss_out_path, 'w') as glp:
                print("Global Loss History:", self.loss_history['global'])
                json.dump(self.loss_history['global'], glp)
            return global_loss_out_path

        def save_worker_model(worker_id, model):
            if 'local' in excluded: return None
            # Export local model to file
            local_model_out_path = os.path.join(
                out_dir, 
                f"local_model_{worker_id}.pt"
            )
            if self.arguments.is_snn:
                # Local models are saved directly to log their architectures
                th.save(model, local_model_out_path)
            else:
                th.save(model.state_dict(), local_model_out_path)
            return local_model_out_path

        def save_worker_losses(worker_id):
            if 'loss' in excluded: return None
            # Export local loss history to file
            local_loss_out_path = os.path.join(
                out_dir, 
                f"local_loss_history_{worker_id}.json"
            )
            with open(local_loss_out_path, 'w') as llp:
                json.dump(self.loss_history['local'].get(worker_id, {}), llp)
            return local_loss_out_path

        out_paths = {}

        # Package global metadata for storage
        out_paths['global'] = {
            'origin': self.crypto_provider.id,
            'path': save_global_model(),
            'loss_history': save_global_losses()
        }
        if 'checkpoint' not in excluded:
            out_paths['global'].update({
                'checkpoints': self.checkpoints.get(self.crypto_provider.id, {})
            })

        for idx, (worker_id, local_model) in enumerate(
            self.local_models.items(), 
            start=1
        ):
            # Package local metadata for storage
            out_paths[f'local_{idx}'] = {
                'origin': worker_id,
                'path': save_worker_model(worker_id, model=local_model),
                'loss_history': save_worker_losses(worker_id),
            }
            if 'checkpoint' not in excluded:
                out_paths[f'local_{idx}'].update({
                    'checkpoints': self.checkpoints.get(worker_id, {})
                })

        return out_paths


    def restore(
        self, 
        archive: dict, 
        version: Tuple[str, str] = None
    ):
        """ Restores model states from a previously archived training run. If 
            version is not specified, then restore the final state of the grid.
            If version is specified, restore the state of all models conforming
            to that version's snapshot.

            An archive's structure looks like this:
            {
                'global': {
                    'origin': <crypto_provider ID>,
                    'path': <path(s) to exported final global model(s)>,
                    'loss_history': <path(s) to final global loss history(s)>,
                    'checkpoints': {
                        'round_0': {
                            'epoch_0': {
                                'origin': <crypto_provider ID>,
                                'path': <path(s) to exported global model(s)>,
                                'loss_history': <path(s) to globalloss history(s)>,
                            },
                            'epoch_1': {
                                'origin': <crypto_provider ID>,
                                'path': <path(s) to exported globalmodel(s)>,
                                'loss_history': <path(s) to global loss history(s)>,
                            },
                            ...
                        },
                        'round_1': {
                            'epoch_0': {
                                'origin': <crypto_provider ID>,
                                'path': <path(s) to global exported model(s)>,
                                'loss_history': <path(s) to global loss history(s)>,
                            },
                            'epoch_1': {
                                'origin': <crypto_provider ID>,
                                'path': <path(s) to exported global model(s)>,
                                'loss_history': <path(s) to global loss history(s)>,
                            },
                            ...
                        }
                        ...
                    }
                },
                'local_<idx>': {
                    'origin': <worker ID>,
                    'path': <path(s) to exported final local model(s)>,
                    'loss_history': <path(s) to final local loss history(s)>,
                    'checkpoints': {
                        'round_0': {
                            'epoch_0': {
                                'origin': <crypto_provider ID>,
                                'path': <path(s) to exported local model(s)>,
                                'loss_history': <path(s) to local loss history(s)>,
                            },
                            'epoch_1': {
                                'origin': <crypto_provider ID>,
                                'path': <path(s) to exported local model(s)>,
                                'loss_history': <path(s) to local loss history(s)>,
                            },
                            ...
                        },
                        'round_1': {
                            'epoch_0': {
                                'origin': <crypto_provider ID>,
                                'path': <path(s) to exported local model(s)>,
                                'loss_history': <path(s) to local loss history(s)>,
                            },
                            'epoch_1': {
                                'origin': <crypto_provider ID>,
                                'path': <path(s) to exported local model(s)>,
                                'loss_history': <path(s) to local loss history(s)>,
                            },
                            ...
                        }
                        ...
                    }
                },
                ...
            }

        Args:
            archive (dict): Dictionary containing versioned histories of 
                exported filepaths corresponding to the state of models within a
                training cycle
            version (tuple(str)): A tuple where the first index indicates the
                round index and the second the epoch index 
                (i.e. (round_<r_idx>, epoch_<e_idx>))
        """
        for _, logs in archive.items():

            logging.debug(f"Logs: {logs}")
            archived_origin = logs['origin']

            # Check if exact version of the federated grid was specified
            if version:
                round_idx = version[0]
                epoch_idx = version[1]
                filtered_version = logs['checkpoints'][round_idx][epoch_idx]
                archived_state = th.load(filtered_version['path'])
            
            # Otherwise, load the final state of the grid
            else:
                archived_state = th.load(logs['path'])

            if archived_origin == self.crypto_provider.id:
                self.global_model.load_state_dict(archived_state)

            else:

                ###########################
                # Implementation Footnote #
                ###########################

                # Because local models in SNN will be optimal models owned
                # by the participants themselves, there are 2 ways of 
                # handling model archival - Store the full model, or get 
                # participants to register the architecture & hyperparameter
                # sets of their optimal setup, while exporting the model
                # weights. The former allows models to be captured alongside
                # their architectures, hence removing the need for tracking 
                # additional information unncessarily. However, models 
                # exported this way have limited use outside of REST-RPC, 
                # since they are pickled relative to the file structure of 
                # the package. The latter is the more flexible approach, 
                # since weights will still remain usable even outside the
                # context of REST-RPC, as long as local model architectures,
                # are available.  
                
                if self.arguments.is_snn:
                    archived_model = archived_state
                else:
                    archived_model = copy.deepcopy(self.global_model)
                    archived_model.load_state_dict(archived_state)
                    
>>>>>>> bc8d9258
                self.local_models[archived_origin] = archived_model     <|MERGE_RESOLUTION|>--- conflicted
+++ resolved
@@ -1,3054 +1,1530 @@
-<<<<<<< HEAD
-#!/usr/bin/env python
-
-####################
-# Required Modules #
-####################
-
-# Generic/Built-in
-import asyncio
-import copy
-import json
-import logging
-import os
-from collections import OrderedDict
-from multiprocessing import Manager
-from pathlib import Path
-from typing import Tuple, List, Dict, Union
-
-# Libs
-import syft as sy
-import torch as th
-import tensorflow as tft
-from sklearn.metrics import (
-    accuracy_score, 
-    roc_curve,
-    roc_auc_score, 
-    auc, 
-    precision_recall_curve, 
-    precision_score,
-    recall_score,
-    f1_score, 
-    confusion_matrix
-)
-from sklearn.metrics.cluster import contingency_matrix
-from syft.messaging.message import ObjectMessage
-from syft.workers.websocket_client import WebsocketClientWorker
-from torch.optim.lr_scheduler import LambdaLR, CyclicLR
-from tqdm import tqdm
-
-# Custom
-from config import seed_everything
-from rest_rpc.training.core.arguments import Arguments
-from rest_rpc.training.core.early_stopping import EarlyStopping
-from rest_rpc.training.core.model import Model
-from rest_rpc.training.core.algorithms.abstract import AbstractAlgorithm
-
-##################
-# Configurations #
-##################
-
-
-##################################################
-# Federated Algorithm Base Class - BaseAlgorithm #
-##################################################
-
-class BaseAlgorithm(AbstractAlgorithm):
-    """ 
-    Contains baseline functionality to all algorithms. Other specific 
-    algorithms will inherit all functionality for handling basic federated
-    mechanisms. Extensions of this class will need to override 5 key methods 
-    (i.e. `fit`, `evaluate`, `analyse`, `export`, `restore`)
-
-    IMPORTANT:
-    This class SHOULD NOT be instantiated by itself! instead, use it to subclass
-    other algorithms.
-
-    Attributes:
-        crypto_provider (VirtualWorker): Trusted Third Party coordinating FL
-        workers (list(WebsocketClientWorker)): All particiating CLIENT workers
-        arguments (Arguments): Arguments to be passed into each FL function
-        train_loader (sy.FederatedLoader): Training data in configured batches
-        eval_loader (sy.FederatedLoader): Validation data in configured batches
-        test_loader (sy.FederatedLoader): Testing data in configured batches
-        global_model (Model): Federatedly-trained Global model
-        local_models (dict(str, Models)): Most recent cache of local models
-        loss_history (dict): Local & global losses tracked throughout FL cycle
-    """
-    def __init__(
-        self, 
-        action: str,
-        crypto_provider: sy.VirtualWorker,
-        workers: List[WebsocketClientWorker],
-        arguments: Arguments,
-        train_loader: sy.FederatedDataLoader,
-        eval_loader: sy.FederatedDataLoader,
-        test_loader: sy.FederatedDataLoader,
-        global_model: Model,
-        local_models: Dict[str, Model] = {},
-        out_dir: str = '.',
-        **kwargs
-    ):
-        # General attributes
-        self.action = action
-
-        # Network attributes
-        self.crypto_provider = crypto_provider
-        self.workers = workers
-
-        # Data attributes
-        self.arguments = arguments
-        self.train_loader = train_loader
-        self.eval_loader = eval_loader
-        self.test_loader = test_loader
-        
-        # Model attributes
-        self.global_model = global_model
-        self.local_models = local_models
-        self.loss_history = {
-            'global': {
-                'train': {},
-                'evaluate': {}
-            },
-            'local': {}
-        }
-
-        # Optimisation attributes
-        self.loop = None
-
-        # Export Attributes
-        self.out_dir = out_dir
-        self.checkpoints = {}
-
-        # Avoid Pytorch deadlock issues
-        th.set_num_threads(1)
-
-    ############
-    # Checkers #
-    ############
-
-
-    ###########    
-    # Helpers #
-    ###########
-
-    def build_custom_criterion(self):
-        """ Augments a selected criterion with the ability to use FedProx
-
-        Returns:
-            Surrogate criterion (SurrogateCriterion)
-        """
-        CRITERION_NAME = self.arguments.criterion.__name__
-        ACTION = self.action
-
-        class SurrogateCriterion(self.arguments.criterion):
-            """ A wrapper class to augment a specified PyTorch criterion to 
-                suppport FedProx 
-            
-            Args:
-                mu (float): Regularisation term for gamma-inexact minimizer
-                l1_lambda (float): Regularisation term for L1 regularisation
-                l2_lambda (float): Regularisation term for L2 regularisation
-                **kwargs: Keyword arguments to pass to parent criterion
-                
-            Attributes:
-                mu (float): Regularisation term for gamma-inexact minimizer
-            """
-            def __init__(self, mu, l1_lambda, l2_lambda, **kwargs):
-                super(SurrogateCriterion, self).__init__(**kwargs)
-                self.__temp = [] # tracks minibatches
-                self._cache = [] # tracks epochs
-                self.mu = mu
-                self.l1_lambda = l1_lambda
-                self.l2_lambda = l2_lambda
-
-            def format_params(self, outputs: th.Tensor, labels: th.Tensor) -> th.Tensor:
-                """ Casts specified label tensors into an appropriate form
-                    compatible with the specified base criterion
-
-                Args:
-                    labels (th.Tensor): Target values used for loss calculation
-                Returns:
-                    Restructured labels (th.Tensor)
-                """
-                ###########################
-                # Implementation Footnote #
-                ###########################
-
-                # [Cause]
-                # Most criterions, if not all, can be split into 2 distinct 
-                # groups; 1 group requires both outputs & targets to have the
-                # exact same structure (i.e. (N,*)), while the other requires
-                # that the outputs (i.e. (N,C) or (N,D)) be different from 
-                # targets (i.e. (N,)). This is the result of specialised
-                # multiclass criterion as opposed to standard all purpose
-                # criterions.
-
-                # [Problems]
-                # Without explicitly stating the machine learning action to be 
-                # executed, labels are not handled properly, either being 
-                # inappropriately expanded/compressed, or not expressed in the 
-                # correct datatype/form. This results in criterion errors raised
-                # during the federated cycle
-
-                # [Solution]
-                # Add a parameter that explicitly specifies the machine learning 
-                # operation to be handled, and take the appropriate action. If
-                # labels handled are for a regression problem, it is assumed 
-                # that its (N,) structure is already correct -> No need for
-                # reformatting. However, if labels handled are instead for a
-                # classification problem, then labels for binary classification
-                # will remain unchanged (since outputs are (N,)), but labels
-                # for multiclass classification must be OHE-ed.
-
-                # Supported Losses
-                N_STAR_FORMAT = [
-                    "L1Loss", "MSELoss", "PoissonNLLLoss", "KLDivLoss",
-                    "BCELoss", "BCEWithLogitsLoss", "SmoothL1Loss"
-                ]
-                N_C_N_FORMAT = ["CrossEntropyLoss", "NLLLoss"]
-                STAR_FORMAT = ["HingeEmbeddingLoss", "SoftMarginLoss"]
-
-                # Unsupported Losses
-                N_C_N_C_FORMAT = [
-                    "MultiLabelMarginLoss", 
-                    "MultiLabelSoftMarginLoss"
-                ]
-                N_D_N_FORMAT = [
-                    "MarginRankingLoss"
-                ]
-                MISC_FORMAT = [
-                    "CosineEmbeddingLoss", "TripletMarginLoss", "CTCLoss"
-                ]
-
-                logging.debug(f"Action: {ACTION}, Output shape: {outputs.shape}, Target shape: {labels.shape}")
-                if CRITERION_NAME in MISC_FORMAT + N_D_N_FORMAT:
-                    raise ValueError("Specified criterion is currently not supported!")
-                elif (
-                    (ACTION == "classify" and outputs.shape[-1] > 1) and
-                    (CRITERION_NAME not in N_C_N_FORMAT)
-                ):
-                    # One-hot encode predicted labels
-                    ohe_labels = th.nn.functional.one_hot(
-                        labels,
-                        num_classes=outputs.shape[-1] # assume labels max dim = 2
-                    )
-                    formatted_labels = (
-                        ohe_labels
-                        if CRITERION_NAME in N_C_N_C_FORMAT 
-                        else ohe_labels.float()
-                    )
-                    return outputs, formatted_labels    # [(N,*), (N,*)]
-                else:
-                    # Labels are loaded as (N,1) by default in worker
-                    return outputs, labels  # [(N,1),(N,1)] or [(N,*),(N,1)]
-
-            def forward(self, outputs, labels, w, wt):
-                # Format labels into criterion-compatible
-                formatted_outputs, formatted_labels = self.format_params(
-                    outputs=outputs,
-                    labels=labels
-                )
-    
-                # Calculate normal criterion loss
-                logging.debug(f"Labels type: {labels.shape} {labels.type()}")
-                logging.debug(f"Formatted labels type: {formatted_labels.shape} {formatted_labels.type()}")
-                loss = super().forward(formatted_outputs, formatted_labels)
-                logging.debug(f"Criterion Loss: {loss.location}")
-
-                # Calculate regularisation terms
-                # Note: All regularisation terms have to be collected in some 
-                #       iterable first before summing up because in-place 
-                #       operation break PyTorch's computation graph
-                fedprox_reg_terms = []
-                l1_reg_terms = []
-                l2_reg_terms = []
-                for layer, layer_w in w.items():
-                    
-                    # Extract corresponding global layer weights
-                    layer_wt = wt[layer]
-
-                    # Note: In syft==0.2.4, 
-                    # 1) `th.norm(<PointerTensor>)` will always return 
-                    #    `tensor(0.)`, hence the need to manually apply the 
-                    #    regularisation formulas. However, in future versions 
-                    #    when this issue is solved, revert back to cleaner 
-                    #    implementation using `th.norm`.
-
-                    # Calculate FedProx regularisation
-                    """ 
-                    [REDACTED in syft==0.2.4]
-                    norm_diff = th.norm(layer_w - layer_wt)
-                    fp_reg_term = self.mu * 0.5 * (norm_diff**2)
-                    """
-                    norm_diff = th.pow((layer_w - layer_wt), 2).sum()
-                    fp_reg_term = self.mu * 0.5 * norm_diff # exp cancelled out
-                    fedprox_reg_terms.append(fp_reg_term)
-                    
-                    # Calculate L1 regularisation
-                    """
-                    [REDACTED in syft==0.2.4]
-                    l1_norm = th.norm(layer_w, p=1)
-                    l1_reg_term = self.l1_lambda * l1_norm
-                    """
-                    l1_norm = layer_w.abs().sum()
-                    l1_reg_term = self.l1_lambda * l1_norm
-                    l1_reg_terms.append(l1_reg_term)
-                    
-                    # Calculate L2 regularisation
-                    """
-                    [REDACTED in syft==0.2.4]
-                    l2_norm = th.norm(layer_w, p=2)
-                    l2_reg_term = self.l2_lambda * 0.5 * (l2_norm)**2
-                    """
-                    l2_norm = th.pow(layer_w, 2).sum()
-                    l2_reg_term = self.l2_lambda * 0.5 * l2_norm
-                    l2_reg_terms.append(l2_reg_term)
-                
-                # Summing up from a list instead of in-place changes 
-                # prevents the breaking of the autograd's computation graph
-                fedprox_loss = th.stack(fedprox_reg_terms).sum()
-                l1_loss = th.stack(l1_reg_terms).sum()
-                l2_loss = th.stack(l2_reg_terms).sum()
-
-                # Add up all losses involved
-                surrogate_loss = loss + fedprox_loss + l1_loss + l2_loss
-
-                # Store result in cache
-                self.__temp.append(surrogate_loss)
-                
-                return surrogate_loss
-
-            def log(self):
-                """ Computes mean loss across all current runs & caches the result """
-                avg_loss = th.mean(th.stack(self.__temp), dim=0)
-                self._cache.append(avg_loss)
-                self.__temp.clear()
-                return avg_loss
-            
-            def reset(self):
-                self.__temp = []
-                self._cache = []
-                return self
-
-        return SurrogateCriterion
-
-
-    def generate_local_models(self) -> Dict[WebsocketClientWorker, sy.Plan]:
-        """ Abstracts the generation of local models in a federated learning
-            context. For default FL training (i.e. non-SNN/FedAvg/Fedprox),
-            local models generated are clones of the previous round's global
-            model. Conversely, in SNN, the local models are instances of
-            participant-specified models with supposedly pre-optimised
-            architectures.
-
-            IMPORTANT: 
-            DO NOT distribute models (i.e. .send()) to local workers. Sending &
-            retrieval have to be handled in the same functional context, 
-            otherwise PySyft will have a hard time cleaning up residual tensors.
-
-        Returns:
-            Distributed context-specific local models (dict(str, Model))
-        """
-        return {w: self.global_model.copy() for w in self.workers}
-
-
-    def perform_parallel_training(
-        self,
-        datasets: dict, 
-        models: dict, 
-        cache: dict, 
-        optimizers: dict, 
-        schedulers: dict, 
-        criterions: dict, 
-        stoppers: dict, 
-        rounds: int,
-        epochs: int
-    ):
-        """ Parallelizes training across each distributed dataset 
-            (i.e. simulated worker) Parallelization here refers to the 
-            training of all distributed models per epoch.
-            Note: All objects involved in this set of operations have
-                already been distributed to their respective workers
-
-        Args:
-            datasets   (dict(DataLoader)): Distributed training datasets
-            models     (dict(nn.Module)): Local models
-            cache      (dict(nn.Module)): Cached models from previous rounds
-            optimizers (dict(th.optim)): Local optimizers
-            schedulers (dict(lr_scheduler)): Local LR schedulers
-            criterions (dict(th.nn)): Custom local objective function
-            stoppers   (dict(EarlyStopping)): Local early stopping drivers
-            rounds (int): Current round of training
-            epochs (int): No. of epochs to train each local model
-        Returns:
-            trained local models
-        """ 
-        # Tracks which workers have reach an optimal/stagnated model
-        # WORKERS_STOPPED = Manager().list()
-        WORKERS_STOPPED = []
-
-        async def train_worker(packet):
-            """ Train a worker on its single batch, and does an in-place 
-                updates for its local model, optimizer & criterion 
-            
-            Args:
-                packet (dict):
-                    A single packet of data containing the worker and its
-                    data to be trained on 
-
-            """ 
-            worker, (data, labels) = packet
-
-            logging.debug(f"Data: {data}, {type(data)}, {data.shape}")
-            logging.debug(f"Labels: {labels}, {type(labels)}, {labels.shape}")
-
-            for i in list(self.global_model.parameters()):
-                logging.debug(f"Model parameters: {i}, {type(i)}, {i.shape}")
-
-            # Extract essentials for training
-            curr_global_model = cache[worker]
-            curr_local_model = models[worker]
-            curr_optimizer = optimizers[worker]
-            curr_criterion = criterions[worker]
-
-            # Check if worker has been stopped
-            if worker.id not in WORKERS_STOPPED:
-
-                logging.debug(f"Before training - Local Gradients for {worker}:\n {list(curr_local_model.parameters())[0].grad}")
-                # curr_global_model = self.secret_share(curr_global_model)
-                # curr_local_model = self.secret_share(curr_local_model)
-                curr_global_model = curr_global_model.send(worker)
-                curr_local_model = curr_local_model.send(worker)
-
-                logging.debug(f"Location of global model: {curr_global_model.location}")
-                logging.debug(f"Location of local model: {curr_local_model.location}")
-                logging.debug(f"Location of X & y: {data.location} {labels.location}")
-
-                # Zero gradients to prevent accumulation  
-                curr_local_model.train()
-                curr_optimizer.zero_grad() 
-
-                # Forward Propagation
-                outputs = curr_local_model(data)
-                logging.debug(f"Data shape: {data.shape}")
-                logging.debug(f"Output size: {outputs.shape}")
-                logging.debug(f"Augmented labels size: {labels.shape}")
-
-                loss = curr_criterion(
-                    outputs=outputs, 
-                    labels=labels,
-                    w=curr_local_model.state_dict(),
-                    wt=curr_global_model.state_dict()
-                )
-
-                # Backward propagation
-                loss.backward()
-                curr_optimizer.step()
-
-                curr_global_model = curr_global_model.get()
-                curr_local_model = curr_local_model.get()
-                logging.debug(f"After training - Local Gradients for {worker}:\n {list(curr_local_model.parameters())[0].grad}")
-
-            # Update all involved objects
-            assert models[worker] is curr_local_model
-            assert optimizers[worker] is curr_optimizer
-            assert criterions[worker] is curr_criterion
-
-        async def train_batch(batch):
-            """ Asynchronously train all workers on their respective 
-                allocated batches 
-
-            Args:
-                batch (dict): 
-                    A single batch from a sliced dataset stratified by
-                    workers and their respective packets. A packet is a
-                    tuple pairing of the worker and its data slice
-                    i.e. (worker, (data, labels))
-            """
-            for worker_future in asyncio.as_completed(
-                map(train_worker, batch.items())
-            ):
-                await worker_future
-
-        async def check_for_stagnation(worker):
-            """ After a full epoch, check if training for worker has 
-                stagnated
-
-            Args:
-                worker (WebsocketServerWorker): Worker to be evaluated
-            """
-            # Extract essentials for adaptation
-            curr_local_model = models[worker]
-            curr_criterion = criterions[worker]
-            curr_scheduler = schedulers[worker]
-            curr_stopper = stoppers[worker]
-
-            # Check if worker has been stopped
-            if worker.id not in WORKERS_STOPPED:
-
-                # Retrieve final loss computed for this epoch for evaluation
-                final_batch_loss = curr_criterion.log()
-                curr_stopper(final_batch_loss, curr_local_model)
-
-                # If model is deemed to have stagnated, stop training
-                if curr_stopper.early_stop:
-                    WORKERS_STOPPED.append(worker.id)
-                    
-                # else, perform learning rate decay
-                else:
-                    curr_scheduler.step()
-
-            assert schedulers[worker] is curr_scheduler
-            assert stoppers[worker] is curr_stopper 
-
-        async def train_datasets(datasets):
-            """ Train all batches in a composite federated dataset """
-            # Note: All TRAINING must be synchronous w.r.t. each batch, so
-            #       that weights can be updated sequentially!
-            for batch in datasets:
-                logging.debug("-"*90)
-                await train_batch(batch)
-            
-            logging.debug(f"Before stagnation evaluation: Workers stopped: {WORKERS_STOPPED}")
-            stagnation_futures = [
-                check_for_stagnation(worker) 
-                for worker in self.workers
-            ]
-            await asyncio.gather(*stagnation_futures)
-            logging.debug(f"After stagnation evaluation: Workers stopped: {WORKERS_STOPPED}")
-
-        loop = asyncio.new_event_loop()
-        asyncio.set_event_loop(loop)
-
-        try:
-            for epoch in range(epochs):
-
-                asyncio.get_event_loop().run_until_complete(
-                    train_datasets(datasets=datasets)
-                )
-
-                # Update cache for local models
-                self.local_models = {w.id:lm for w,lm in models.items()}
-
-                # Export ONLY local models. Losses will be accumulated and
-                # cached. This is to prevent the autograd computation graph
-                # from breaking and interfering with weight updates
-                round_key = f"round_{rounds}"
-                epoch_key = f"epoch_{epoch}"
-                checkpoint_dir = os.path.join(
-                    self.out_dir, 
-                    "checkpoints",
-                    round_key, 
-                    epoch_key
-                )
-                Path(checkpoint_dir).mkdir(parents=True, exist_ok=True)
-                grid_checkpoint = self.export(
-                    out_dir=checkpoint_dir,
-                    excluded=['checkpoint']
-                )
-                for _, logs in grid_checkpoint.items():
-                    origin = logs.pop('origin')
-
-                    # Note: Structure - {worker: {round: {epoch: {...}}}}
-                    worker_archive = self.checkpoints.get(origin, {}) 
-                    round_archive = worker_archive.get(round_key, {}) 
-                    round_archive.update({epoch_key: logs})           
-                    worker_archive.update({round_key: round_archive})
-                    self.checkpoints.update({origin: worker_archive})
-
-        finally:
-            loop.close()
-
-        return models, optimizers, schedulers, criterions, stoppers
-
-    
-    def calculate_global_params(self, global_model, models, datasets):
-        """ Aggregates weights from locally trained models after a round.
-
-            Note: 
-                This is based on the assumption that querying database size 
-                does not break FL abstraction (i.e. unwilling to share 
-                quantity)
-
-        Args:
-            global_model (nn.Module): Global model to be trained federatedly
-            models (dict(nn.Module)): Trained local models
-            datasets (dict(sy.FederatedDataLoader)): Distributed datasets
-        Returns:
-            Aggregated parameters (OrderedDict)
-        """
-        param_types = global_model.state_dict().keys()
-        model_states = {w: m.state_dict() for w,m in models.items()}
-
-        # Find size of all distributed datasets for computing scaling factor
-        obs_counts = {}
-        for batch in datasets:
-            for worker, (data, _) in batch.items():
-                obs_counts[worker] = obs_counts.get(worker, 0) + len(data)
-
-        # Calculate scaling factors for each worker
-        scale_coeffs = {
-            worker: local_count/sum(obs_counts.values()) 
-            for worker, local_count in obs_counts.items()
-        }
-
-        # PyTorch models can only swap weights of the same structure. Hence,
-        # aggregate weights while maintaining original layering structure
-        aggregated_params = OrderedDict()
-        for p_type in param_types:
-
-            param_states = [
-                th.mul(
-                    model_states[w][p_type],
-                    scale_coeffs[w]
-                ) for w in self.workers
-            ]
-
-            layer_shape = tuple(global_model.state_dict()[p_type].shape)
-
-            aggregated_params[p_type] = th.stack(
-                param_states,
-                dim=0
-            ).sum(dim=0).view(*layer_shape)
-
-        return aggregated_params
- 
-
-    def perform_FL_evaluation(self, datasets, workers=[], is_shared=True, **kwargs): 
-        """ Obtains predictions given a validation/test dataset upon 
-            a specified trained global model.
-            
-        Args:
-            datasets (tuple(th.Tensor)): A validation/test dataset
-            workers (list(str)): Filter to select specific workers to infer on
-            is_shared (bool): Toggles whether SMPC is turned on
-            **kwargs: Miscellaneous keyword arguments for future use
-        Returns:
-            Tagged prediction tensor (sy.PointerTensor)
-        """
-
-        async def evaluate_worker(packet):
-            """ Evaluate a worker on its single packet of minibatch data
-            
-            Args:
-                packet (dict):
-                    A single packet of data containing the worker and its
-                    data to be evaluated upon
-            """ 
-            logging.debug(f"packet: {packet}")
-
-            worker, (data, labels) = packet
-            logging.debug(f"Data: {data}, {type(data)}, {data.shape}")
-            logging.debug(f"Labels: {labels}, {type(labels)}, {labels.shape}")
-            logging.debug(f"Worker: {worker}, {type(worker)}")
-
-            for i in list(self.global_model.parameters()):
-                logging.debug(f"Model parameters: {i}, {type(i)}, {i.shape}")
-
-            # Skip predictions if filter was specified, and current worker was
-            # not part of the selected workers
-            if workers and (worker.id not in workers):
-                return {}, None
-
-            self.global_model = self.global_model.send(worker)
-            self.local_models[worker.id] = self.local_models[worker.id].send(worker)
-
-            self.global_model.eval()
-            self.local_models[worker.id].eval()
-            with th.no_grad():
-
-                outputs = self.global_model(data).detach()
-
-                if self.action == "regress":
-                    # Predictions are the raw outputs
-                    pass
-
-                elif self.action == "classify":
-                    class_count = outputs.shape[1]
-                    # If multi-class, use argmax
-                    if class_count > 2:
-                        # One-hot encode predicted labels
-                        _, predictions = outputs.max(axis=1)
-                    else:
-                        # For binary, use 0.5 as threshold
-                        predictions = (outputs > 0.5).float()
-
-                else:
-                    raise ValueError(f"ML action {self.action} is not supported!")
-
-                # Compute loss
-                surrogate_criterion = self.build_custom_criterion()(
-                    **self.arguments.criterion_params
-                )
-
-                loss = surrogate_criterion(
-                    outputs=outputs, 
-                    labels=labels,
-                    w=self.local_models[worker.id].state_dict(),
-                    wt=self.global_model.state_dict()
-                )
-
-            self.local_models[worker.id] = self.local_models[worker.id].get()
-            self.global_model = self.global_model.get()
-
-            #############################################
-            # Inference V1: Assume TTP's role is robust #
-            #############################################
-            # In this version, TTP's coordination is not deemed to be breaking
-            # FL rules. Hence predictions & labels can be pulled in locally for
-            # calculating statistics, before sending the labels back to worker.
-
-            # labels = labels.get()
-            # outputs = outputs.get()
-            # predictions = predictions.get()
-
-            # logging.debug(f"labels: {labels}, outputs: {outputs}, predictions: {predictions}")
-
-            # # Calculate accuracy of predictions
-            # accuracy = accuracy_score(labels.numpy(), predictions.numpy())
-            
-            # # Calculate ROC-AUC for each label
-            # roc = roc_auc_score(labels.numpy(), outputs.numpy())
-            # fpr, tpr, _ = roc_curve(labels.numpy(), outputs.numpy())
-            
-            # # Calculate Area under PR curve
-            # pc_vals, rc_vals, _ = precision_recall_curve(labels.numpy(), outputs.numpy())
-            # auc_pr_score = auc(rc_vals, pc_vals)
-            
-            # # Calculate F-score
-            # f_score = f1_score(labels.numpy(), predictions.numpy())
-
-            # # Calculate contingency matrix
-            # ct_matrix = contingency_matrix(labels.numpy(), predictions.numpy())
-            
-            # # Calculate confusion matrix
-            # cf_matrix = confusion_matrix(labels.numpy(), predictions.numpy())
-            # logging.debug(f"Confusion matrix: {cf_matrix}")
-
-            # TN, FP, FN, TP = cf_matrix.ravel()
-            # logging.debug(f"TN: {TN}, FP: {FP}, FN: {FN}, TP: {TP}")
-
-            # # Sensitivity, hit rate, recall, or true positive rate
-            # TPR = TP/(TP+FN) if (TP+FN) != 0 else 0
-            # # Specificity or true negative rate
-            # TNR = TN/(TN+FP) if (TN+FP) != 0 else 0
-            # # Precision or positive predictive value
-            # PPV = TP/(TP+FP) if (TP+FP) != 0 else 0
-            # # Negative predictive value
-            # NPV = TN/(TN+FN) if (TN+FN) != 0 else 0
-            # # Fall out or false positive rate
-            # FPR = FP/(FP+TN) if (FP+TN) != 0 else 0
-            # # False negative rate
-            # FNR = FN/(TP+FN) if (TP+FN) != 0 else 0
-            # # False discovery rate
-            # FDR = FP/(TP+FP) if (TP+FP) != 0 else 0
-
-            # statistics = {
-            #     'accuracy': accuracy,
-            #     'roc_auc_score': roc,
-            #     'pr_auc_score': auc_pr_score,
-            #     'f_score': f_score,
-            #     'TPR': TPR,
-            #     'TNR': TNR,
-            #     'PPV': PPV,
-            #     'NPV': NPV,
-            #     'FPR': FPR,
-            #     'FNR': FNR,
-            #     'FDR': FDR,
-            #     'TP': TP,
-            #     'TN': TN,
-            #     'FP': FP,
-            #     'FN': FN
-            # }
-
-            # labels = labels.send(worker)
-
-            # return {worker: statistics}
-
-            ####################################################################
-            # Inference V1.5: Assume TTP's role is robust, but avoid violation #
-            ####################################################################
-            # In this version, while TTP's coordination is also not deemed to be
-            # breaking FL rules, the goal is to violate the minimum no. of
-            # federated procedures. Here, only outputs & predictions can be 
-            # pulled in locally, since they are deemed to be TTP-generated.
-            # However, statistical calculation will be orchestrated to be done
-            # at worker nodes, and be sent back via a flask payload. This way,
-            # the TTP avoids even looking at client's raw data, only interacting
-            # with derivative information. 
-
-            outputs = outputs.get()
-            predictions = (
-                predictions.get()
-                if self.action == "classify" 
-                else outputs # for regression, predictions are raw outputs
-            )
-            loss = loss.get()
-
-            return {worker: {"y_pred": predictions, "y_score": outputs}}, loss
-
-            ####################################################################
-            # Inference V2: Strictly enforce federated procedures in inference #
-            ####################################################################
-
-            # Override garbage collection to allow for post-inference tracking
-            # data.set_garbage_collect_data(False)
-            # labels.set_garbage_collect_data(False)
-            # outputs.set_garbage_collect_data(False)
-            # predictions.set_garbage_collect_data(False)
-
-            # data_id = data.id_at_location
-            # labels_id = labels.id_at_location
-            # outputs_id = outputs.id_at_location
-            # predictions_id = predictions.id_at_location
-
-            # data = data.get()
-            # labels = labels.get()
-            # outputs = outputs.get()
-            # # predictions = predictions.get()
-
-            # logging.debug(f"Before transfer - Worker: {worker}")
-
-            # worker._send_msg_and_deserialize("register_obj", obj=data.tag("#minibatch"))#, obj_id=data_id)
-            # worker._send_msg_and_deserialize("register_obj", obj=labels.tag("#minibatch"))#, obj_id=labels_id)
-            # worker._send_msg_and_deserialize("register_obj", obj=outputs.tag("#minibatch"))#, obj_id=outputs_id)
-            # worker._send_msg_and_deserialize("register_obj", obj=predictions.tag("#minibatch"))#, obj_id=predictions_id)
-
-            # logging.debug(f"After transfer - Worker: {worker}")
-
-            # inferences = {
-            #     worker: {
-            #         'data': 1,
-            #         'labels': 2,
-            #         'outputs': 3,
-            #         'predictions': 4 
-            #     }
-            # }
-
-            # # Convert collection of object IDs accumulated from minibatch 
-            # inferencer = Inferencer(inferences=inferences, **kwargs["keys"])
-            # # converted_stats = inferencer.infer(reg_records=kwargs["registrations"])
-            # converted_stats = await inferencer._collect_all_stats(reg_records=kwargs["registrations"])
-
-            # self.global_model = self.global_model.get()
-            # return converted_stats
-
-        async def evaluate_batch(batch):
-            """ Asynchronously train all workers on their respective 
-                allocated batches 
-
-            Args:
-                batch (dict): 
-                    A single batch from a sliced dataset stratified by
-                    workers and their respective packets. A packet is a
-                    tuple pairing of the worker and its data slice
-                    i.e. (worker, (data, labels))
-            """
-            logging.debug(f"Batch: {batch}, {type(batch)}")
-
-            batch_evaluations = {}
-            batch_losses = []
-
-            # If multiple prediction sets have been declared across all workers,
-            # batch will be a dictionary i.e. {<worker_1>: (data, labels), ...}
-            if isinstance(batch, dict):
-
-                for worker_future in asyncio.as_completed(
-                    map(evaluate_worker, batch.items())
-                ):
-                    evaluated_worker_batch, loss = await worker_future
-                    batch_evaluations.update(evaluated_worker_batch)
-                    batch_losses.append(loss)
-
-            # If only 1 prediction set is declared (i.e. only 1 guest present), 
-            # batch will be a tuple i.e. (data, label)
-            elif isinstance(batch, tuple):
-                data, labels = batch
-                if data.location != labels.location:
-                    raise RuntimeError("Feature data and label data are not in the same location!")
-                packet = (data.location, batch)
-                evaluated_worker_batch, loss = await evaluate_worker(packet)
-                batch_evaluations.update(evaluated_worker_batch)
-                batch_losses.append(loss)
-
-            return batch_evaluations, batch_losses
-
-        async def evaluate_datasets(datasets):
-            """ Train all batches in a composite federated dataset """
-            # Note: Unlike in training, inference does not require any weight
-            #       tracking, thus each batch can be processed asynchronously 
-            #       as well!
-            batch_futures = [evaluate_batch(batch) for batch in datasets]
-            all_batch_evaluations = await asyncio.gather(*batch_futures)
-
-            ##########################################################
-            # Inference V1: Exercise TTP's role as secure aggregator #
-            ##########################################################
-            
-            # all_worker_stats = {}
-            # all_worker_preds = {}
-
-            # for b_count, (batch_evaluations, batch_predictions) in enumerate(
-            #     all_batch_evaluations, 
-            #     start=1
-            # ):
-            #     for worker, batch_stats in batch_evaluations.items():
-
-            #         # Manage statistical aggregation
-            #         aggregated_stats = all_worker_stats.get(worker.id, {})
-            #         for stat, value in batch_stats.items():
-                        
-            #             if stat in ["TN", "FP", "FN", "TP"]:
-            #                 total_val = aggregated_stats.get(stat, 0.0) + value
-            #                 aggregated_stats[stat] = total_val
-
-            #             else:
-            #                 sliding_stat_avg = (
-            #                     aggregated_stats.get(stat, 0.0)*(b_count-1) + value
-            #                 ) / b_count
-            #                 aggregated_stats[stat] = sliding_stat_avg
-
-            #         all_worker_stats[worker.id] = aggregated_stats
-
-            ####################################################################
-            # Inference V1.5: Assume TTP's role is robust, but avoid violation #
-            ####################################################################
-
-            all_worker_outputs = {}
-            all_losses = []
-            for batch_evaluations, batch_losses in all_batch_evaluations:
-
-                for worker, outputs in batch_evaluations.items():
-
-                    aggregated_outputs = all_worker_outputs.get(worker.id, {})
-                    for _type, result in outputs.items():
-
-                        aggregated_results = aggregated_outputs.get(_type, [])
-                        aggregated_results.append(result)
-                        aggregated_outputs[_type] = aggregated_results
-
-                    all_worker_outputs[worker.id] = aggregated_outputs
-
-                all_losses += batch_losses
-
-            # Concatenate all batch outputs for each worker
-            all_combined_outputs = {
-                worker_id: {
-                    _type: th.cat(res_collection, dim=0).numpy().tolist()
-                    for _type, res_collection in batch_outputs.items()
-                }
-                for worker_id, batch_outputs in all_worker_outputs.items()
-            }
-            
-            relevant_losses = [loss for loss in all_losses if loss is not None]
-            avg_loss = (
-                th.mean(th.stack(relevant_losses), dim=0) 
-                if relevant_losses 
-                else None
-            )
-            return all_combined_outputs, avg_loss
-
-            ####################################################################
-            # Inference V2: Strictly enforce federated procedures in inference #
-            ####################################################################
-
-            # for batch_evaluations in all_batch_evaluations:
-            #     for worker, batch_obj_ids in batch_evaluations.items():
-
-            #         minibatch_ids = all_worker_stats.get(worker.id, [])
-            #         minibatch_ids.append(batch_obj_ids)
-            #         all_worker_stats[worker.id] = minibatch_ids
-
-
-        loop = asyncio.new_event_loop()
-        asyncio.set_event_loop(loop)
-
-        try:
-            all_combined_outputs, avg_loss = asyncio.get_event_loop().run_until_complete(
-                evaluate_datasets(datasets=datasets)
-            )
-
-        finally:
-            loop.close()
-
-        return all_combined_outputs, avg_loss
-
-    ##################
-    # Core Functions #
-    ##################
-
-    def initialise(self):
-        """ Encapsulates all operations required for Fedprox suppport for all
-            subsequent child algorithms
-        """
-        # Generate K copies of template model, representing local models for
-        # each worker in preparation for parallel training, and send them to
-        # their designated workers
-        # Note: This step is crucial because it is able prevent pointer 
-        #       mutation, which comes as a result of copying pointers (refer
-        #       to Part 4, section X), specifically if the global pointer 
-        #       was copied directly.
-        local_models = self.generate_local_models()
-
-        # Model weights from previous round for subsequent FedProx 
-        # comparison. Due to certain nuances stated below, they have to be
-        # specified here. 
-        # Note - In syft==0.2.4: 
-        # 1) copy.deepcopy(PointerTensor) causes "TypeError: clone() got an 
-        #    unexpected keyword argument 'memory_format'"
-        # 2) Direct cloning of dictionary of models causes "TypeError: can't 
-        #    pickle module objects"
-        prev_models = self.generate_local_models()
-        
-        optimizers = {
-            w: self.arguments.optimizer( 
-                **self.arguments.optimizer_params,
-                params=model.parameters()
-            ) for w, model in local_models.items()
-        }
-
-        schedulers = {
-            w: self.arguments.lr_scheduler(
-                **self.arguments.lr_decay_params,
-                optimizer=optimizer
-            )
-            for w, optimizer in optimizers.items()
-        }
-
-        criterions = {
-            w: self.build_custom_criterion()(
-                **self.arguments.criterion_params
-            ) for w,m in local_models.items()
-        }
-        
-        stoppers = {
-            w: EarlyStopping(
-                **self.arguments.early_stopping_params
-            ) for w,m in local_models.items()
-        }
-
-        return (
-            local_models,
-            prev_models, 
-            optimizers, 
-            schedulers, 
-            criterions, 
-            stoppers
-        )
-
-
-    def fit(self):
-        """ Performs federated training using a pre-specified model as
-            a template, across initialised worker nodes, coordinated by
-            a ttp node.
-            
-        Returns:
-            Trained global model (Model)
-        """
-        ###########################
-        # Implementation Footnote #
-        ###########################
-
-        # However, due to certain PySyft nuances (refer to Part 4, section 1: 
-        # Frame of Reference) there is a need to choose a conceptual 
-        # representation of the overall architecture. Here, the node agnostic 
-        # variant is implemented. Model is stored in the server -> Client 
-        # (i.e. 'Me') does not interact with it
-        
-        # Note: If MPC is requested, global model itself cannot be shared, only 
-        # its copies are shared. This is due to restrictions in PointerTensor 
-        # mechanics.
-
-        global_val_stopper = EarlyStopping(**self.arguments.early_stopping_params)
-
-        rounds = 0
-        pbar = tqdm(total=self.arguments.rounds, desc='Rounds', leave=True)
-        while rounds < self.arguments.rounds:
-
-            # logging.debug(f"Current global model:\n {self.global_model.state_dict()}")
-            # logging.debug(f"Global Gradients:\n {list(self.global_model.parameters())[0].grad}")
-
-            (
-                local_models,
-                prev_models, 
-                optimizers, 
-                schedulers, 
-                criterions, 
-                stoppers
-            ) = self.initialise()
-            
-            (retrieved_models, _, _, _, _) = self.perform_parallel_training(
-                datasets=self.train_loader, 
-                models=local_models,
-                cache=prev_models,
-                optimizers=optimizers, 
-                schedulers=schedulers,
-                criterions=criterions, 
-                stoppers=stoppers,
-                rounds=rounds,
-                epochs=self.arguments.epochs
-            )
-            logging.debug(f"Current global model:\n {self.global_model.state_dict()}")
-
-            # Retrieve all models from their respective workers
-            aggregated_params = self.calculate_global_params(
-                self.global_model, 
-                retrieved_models, 
-                self.train_loader
-            )
-
-            # Update weights with aggregated parameters 
-            self.global_model.load_state_dict(aggregated_params)
-            logging.debug(f"New global model:\n {self.global_model.state_dict()}")
-
-            final_local_losses = {
-                w.id: c._cache[-1].get()
-                for w,c in criterions.items()
-            }
-
-            # Store local losses for analysis
-            for w_id, loss in final_local_losses.items():
-                local_loss_archive = self.loss_history['local'].get(w_id, {})
-                local_loss_archive.update({rounds: loss.item()})
-                self.loss_history['local'][w_id] = local_loss_archive
-
-            global_train_loss = th.mean(
-                th.stack(list(final_local_losses.values())),
-                dim=0
-            )
-
-            # Validate the global model
-            _, evaluation_losses = self.evaluate(metas=['evaluate'])
-            global_val_loss = evaluation_losses['evaluate']
-
-            # Store global losses for analysis
-            global_loss_archive = self.loss_history['global']
-            global_train_losses = global_loss_archive.get('train', {})
-            global_train_losses.update({rounds: global_train_loss.item()})
-            global_val_losses = global_loss_archive.get('evaluate', {})
-            global_val_losses.update({rounds: global_val_loss.item()})
-            self.loss_history['global'] = {
-                'train': global_train_losses,
-                'evaluate': global_val_losses
-            }
-
-            # If global model is deemed to have stagnated, stop training
-            global_val_stopper(global_val_loss, self.global_model)
-            if global_val_stopper.early_stop:
-                logging.info("Global model has stagnated. Training round terminated!\n")
-                break
-
-            rounds += 1
-            pbar.update(1)
-        
-        pbar.close()
-
-        logging.debug(f"Objects in TTP: {self.crypto_provider}, {len(self.crypto_provider._objects)}")
-        logging.debug(f"Objects in sy.local_worker: {sy.local_worker}, {len(sy.local_worker._objects)}")
-
-        return self.global_model, self.local_models
-
-
-    def evaluate(
-        self, 
-        metas: List[str] = [], 
-        workers: List[str] = []
-    ) -> Tuple[Dict[str, Dict[str, th.Tensor]], Dict[str, th.Tensor]]:
-        """ Using the current instance of the global model, performs inference 
-            on pre-specified datasets.
-
-        Args:
-            metas (list(str)): Meta tokens indicating which datasets are to be
-                evaluated. If empty (default), all meta datasets (i.e. training,
-                validation and testing) will be evaluated
-            workers (list(str)): Worker IDs of workers whose datasets are to be
-                evaluated. If empty (default), evaluate all workers' datasets. 
-        Returns:
-            Inferences (dict(worker_id, dict(result_type, th.Tensor)))
-            losses (dict(str, th.Tensor))
-        """
-        DATA_MAP = {
-            'train': self.train_loader,
-            'evaluate': self.eval_loader,
-            'predict': self.test_loader
-        }
-
-        # If no meta filters are specified, evaluate all datasets 
-        metas = list(DATA_MAP.keys()) if not metas else metas
-
-        # If no worker filter are specified, evaluate all workers
-        workers = [w.id for w in self.workers] if not workers else workers
-
-        # Evaluate global model using datasets conforming to specified metas
-        inferences = {}
-        losses = {}
-        for meta, dataset in DATA_MAP.items():
-
-            if meta in metas:
-
-                worker_meta_inference, avg_loss = self.perform_FL_evaluation(
-                    datasets=dataset,
-                    workers=workers,
-                    is_shared=True
-                )
-
-                # inference = worker -> meta -> (y_pred, y_score)
-                for worker_id, meta_result in worker_meta_inference.items():
-
-                    worker_results = inferences.get(worker_id, {})
-                    worker_results[meta] = meta_result
-                    inferences[worker_id] = worker_results
-
-                losses[meta] = avg_loss
-        
-        return inferences, losses
-
-
-    def analyse(self):
-        """ Calculates contributions of each local model towards the current
-            state of the global model
-
-        Returns:
-        """
-        raise NotImplementedError
-
-
-    def export(self, out_dir: str = None, excluded: List[str] = []) -> dict:
-        """ Snapshots the current state of federated cycle and exports all 
-            models to file. A dictionary is produced as a rous
-
-            An archive's structure looks like this:
-            {
-                'global': {
-                    'origin': <crypto_provider ID>,
-                    'path': <path(s) to exported final global model(s)>,
-                    'loss_history': <path(s) to final global loss history(s)>,
-                    'checkpoints': {
-                        'round_0': {
-                            'epoch_0': {
-                                'origin': <crypto_provider ID>,
-                                'path': <path(s) to exported global model(s)>,
-                                'loss_history': <path(s) to global loss history(s)>,
-                            },
-                            'epoch_1': {
-                                'origin': <crypto_provider ID>,
-                                'path': <path(s) to exported globalmodel(s)>,
-                                'loss_history': <path(s) to global loss history(s)>,
-                            },
-                            ...
-                        },
-                        'round_1': {
-                            'epoch_0': {
-                                'origin': <crypto_provider ID>,
-                                'path': <path(s) to global exported model(s)>,
-                                'loss_history': <path(s) to global loss history(s)>,
-                            },
-                            'epoch_1': {
-                                'origin': <crypto_provider ID>,
-                                'path': <path(s) to exported global model(s)>,
-                                'loss_history': <path(s) to global loss history(s)>,
-                            },
-                            ...
-                        }
-                        ...
-                    }
-                },
-                'local_<idx>': {
-                    'origin': <worker ID>,
-                    'path': <path(s) to exported final local model(s)>,
-                    'loss_history': <path(s) to final local loss history(s)>,
-                    'checkpoints': {
-                        'round_0': {
-                            'epoch_0': {
-                                'origin': <crypto_provider ID>,
-                                'path': <path(s) to exported local model(s)>,
-                                'loss_history': <path(s) to local loss history(s)>,
-                            },
-                            'epoch_1': {
-                                'origin': <crypto_provider ID>,
-                                'path': <path(s) to exported local model(s)>,
-                                'loss_history': <path(s) to local loss history(s)>,
-                            },
-                            ...
-                        },
-                        'round_1': {
-                            'epoch_0': {
-                                'origin': <crypto_provider ID>,
-                                'path': <path(s) to exported local model(s)>,
-                                'loss_history': <path(s) to local loss history(s)>,
-                            },
-                            'epoch_1': {
-                                'origin': <crypto_provider ID>,
-                                'path': <path(s) to exported local model(s)>,
-                                'loss_history': <path(s) to local loss history(s)>,
-                            },
-                            ...
-                        }
-                        ...
-                    }
-                },
-                ...
-            }
-
-        Args:
-            out_dir (str): Path to output directory for export
-            excluded (list(str)): Federated attributes to skip when exporting.
-                Attribute options are as follows:
-                1) 'global': Skips current state of the global model
-                2) 'local': Skips current states of all local models
-                3) 'loss': Skips current state of global & local loss histories
-                4) 'checkpoint': Skips all checkpointed metadata
-        Returns:
-            Archive (dict)
-        """
-        # Override cached output directory with specified directory if any
-        out_dir = out_dir if out_dir else self.out_dir
-
-        def save_global_model():
-            if 'global' in excluded: return None
-            # Export global model to file
-            global_model_out_path = os.path.join(
-                out_dir, 
-                "global_model.pt"
-            )
-            # Only states can be saved, since Model is not picklable
-            th.save(self.global_model.state_dict(), global_model_out_path)
-            return global_model_out_path
-
-        def save_global_losses():
-            if 'loss' in excluded: return None
-            # Export global loss history to file
-            global_loss_out_path = os.path.join(
-                out_dir, 
-                "global_loss_history.json"
-            )
-            with open(global_loss_out_path, 'w') as glp:
-                print("Global Loss History:", self.loss_history['global'])
-                json.dump(self.loss_history['global'], glp)
-            return global_loss_out_path
-
-        def save_worker_model(worker_id, model):
-            if 'local' in excluded: return None
-            # Export local model to file
-            local_model_out_path = os.path.join(
-                out_dir, 
-                f"local_model_{worker_id}.pt"
-            )
-            if self.arguments.is_snn:
-                # Local models are saved directly to log their architectures
-                th.save(model, local_model_out_path)
-            else:
-                th.save(model.state_dict(), local_model_out_path)
-            return local_model_out_path
-
-        def save_worker_losses(worker_id):
-            if 'loss' in excluded: return None
-            # Export local loss history to file
-            local_loss_out_path = os.path.join(
-                out_dir, 
-                f"local_loss_history_{worker_id}.json"
-            )
-            with open(local_loss_out_path, 'w') as llp:
-                json.dump(self.loss_history['local'].get(worker_id, {}), llp)
-            return local_loss_out_path
-
-        out_paths = {}
-
-        # Package global metadata for storage
-        out_paths['global'] = {
-            'origin': self.crypto_provider.id,
-            'path': save_global_model(),
-            'loss_history': save_global_losses()
-        }
-        if 'checkpoint' not in excluded:
-            out_paths['global'].update({
-                'checkpoints': self.checkpoints.get(self.crypto_provider.id, {})
-            })
-
-        for idx, (worker_id, local_model) in enumerate(
-            self.local_models.items(), 
-            start=1
-        ):
-            # Package local metadata for storage
-            out_paths[f'local_{idx}'] = {
-                'origin': worker_id,
-                'path': save_worker_model(worker_id, model=local_model),
-                'loss_history': save_worker_losses(worker_id),
-            }
-            if 'checkpoint' not in excluded:
-                out_paths[f'local_{idx}'].update({
-                    'checkpoints': self.checkpoints.get(worker_id, {})
-                })
-
-        return out_paths
-
-
-    def restore(
-        self, 
-        archive: dict, 
-        version: Tuple[str, str] = None
-    ):
-        """ Restores model states from a previously archived training run. If 
-            version is not specified, then restore the final state of the grid.
-            If version is specified, restore the state of all models conforming
-            to that version's snapshot.
-
-            An archive's structure looks like this:
-            {
-                'global': {
-                    'origin': <crypto_provider ID>,
-                    'path': <path(s) to exported final global model(s)>,
-                    'loss_history': <path(s) to final global loss history(s)>,
-                    'checkpoints': {
-                        'round_0': {
-                            'epoch_0': {
-                                'origin': <crypto_provider ID>,
-                                'path': <path(s) to exported global model(s)>,
-                                'loss_history': <path(s) to globalloss history(s)>,
-                            },
-                            'epoch_1': {
-                                'origin': <crypto_provider ID>,
-                                'path': <path(s) to exported globalmodel(s)>,
-                                'loss_history': <path(s) to global loss history(s)>,
-                            },
-                            ...
-                        },
-                        'round_1': {
-                            'epoch_0': {
-                                'origin': <crypto_provider ID>,
-                                'path': <path(s) to global exported model(s)>,
-                                'loss_history': <path(s) to global loss history(s)>,
-                            },
-                            'epoch_1': {
-                                'origin': <crypto_provider ID>,
-                                'path': <path(s) to exported global model(s)>,
-                                'loss_history': <path(s) to global loss history(s)>,
-                            },
-                            ...
-                        }
-                        ...
-                    }
-                },
-                'local_<idx>': {
-                    'origin': <worker ID>,
-                    'path': <path(s) to exported final local model(s)>,
-                    'loss_history': <path(s) to final local loss history(s)>,
-                    'checkpoints': {
-                        'round_0': {
-                            'epoch_0': {
-                                'origin': <crypto_provider ID>,
-                                'path': <path(s) to exported local model(s)>,
-                                'loss_history': <path(s) to local loss history(s)>,
-                            },
-                            'epoch_1': {
-                                'origin': <crypto_provider ID>,
-                                'path': <path(s) to exported local model(s)>,
-                                'loss_history': <path(s) to local loss history(s)>,
-                            },
-                            ...
-                        },
-                        'round_1': {
-                            'epoch_0': {
-                                'origin': <crypto_provider ID>,
-                                'path': <path(s) to exported local model(s)>,
-                                'loss_history': <path(s) to local loss history(s)>,
-                            },
-                            'epoch_1': {
-                                'origin': <crypto_provider ID>,
-                                'path': <path(s) to exported local model(s)>,
-                                'loss_history': <path(s) to local loss history(s)>,
-                            },
-                            ...
-                        }
-                        ...
-                    }
-                },
-                ...
-            }
-
-        Args:
-            archive (dict): Dictionary containing versioned histories of 
-                exported filepaths corresponding to the state of models within a
-                training cycle
-            version (tuple(str)): A tuple where the first index indicates the
-                round index and the second the epoch index 
-                (i.e. (round_<r_idx>, epoch_<e_idx>))
-        """
-        for _, logs in archive.items():
-
-            logging.debug(f"Logs: {logs}")
-            archived_origin = logs['origin']
-
-            # Check if exact version of the federated grid was specified
-            if version:
-                round_idx = version[0]
-                epoch_idx = version[1]
-                filtered_version = logs['checkpoints'][round_idx][epoch_idx]
-                archived_state = th.load(filtered_version['path'])
-            
-            # Otherwise, load the final state of the grid
-            else:
-                archived_state = th.load(logs['path'])
-
-            if archived_origin == self.crypto_provider.id:
-                self.global_model.load_state_dict(archived_state)
-
-            else:
-
-                ###########################
-                # Implementation Footnote #
-                ###########################
-
-                # Because local models in SNN will be optimal models owned
-                # by the participants themselves, there are 2 ways of 
-                # handling model archival - Store the full model, or get 
-                # participants to register the architecture & hyperparameter
-                # sets of their optimal setup, while exporting the model
-                # weights. The former allows models to be captured alongside
-                # their architectures, hence removing the need for tracking 
-                # additional information unncessarily. However, models 
-                # exported this way have limited use outside of REST-RPC, 
-                # since they are pickled relative to the file structure of 
-                # the package. The latter is the more flexible approach, 
-                # since weights will still remain usable even outside the
-                # context of REST-RPC, as long as local model architectures,
-                # are available.  
-                
-                if self.arguments.is_snn:
-                    archived_model = archived_state
-                else:
-                    archived_model = copy.deepcopy(self.global_model)
-                    archived_model.load_state_dict(archived_state)
-                    
-=======
-#!/usr/bin/env python
-
-####################
-# Required Modules #
-####################
-
-# Generic/Built-in
-import asyncio
-import copy
-import json
-import logging
-import os
-from collections import OrderedDict
-from multiprocessing import Manager
-from pathlib import Path
-from typing import Tuple, List, Dict, Union
-
-# Libs
-import syft as sy
-import torch as th
-import tensorflow as tft
-from sklearn.metrics import (
-    accuracy_score, 
-    roc_curve,
-    roc_auc_score, 
-    auc, 
-    precision_recall_curve, 
-    precision_score,
-    recall_score,
-    f1_score, 
-    confusion_matrix
-)
-from sklearn.metrics.cluster import contingency_matrix
-from syft.messaging.message import ObjectMessage
-from syft.workers.websocket_client import WebsocketClientWorker
-from torch.optim.lr_scheduler import LambdaLR, CyclicLR
-from tqdm import tqdm
-
-# Custom
-from config import seed_everything
-from rest_rpc.training.core.arguments import Arguments
-from rest_rpc.training.core.early_stopping import EarlyStopping
-from rest_rpc.training.core.model import Model
-from rest_rpc.training.core.algorithms.abstract import AbstractAlgorithm
-
-# Synergos logging
-from SynergosLogger.init_logging import logging
-
-##################
-# Configurations #
-##################
-
-
-##################################################
-# Federated Algorithm Base Class - BaseAlgorithm #
-##################################################
-
-class BaseAlgorithm(AbstractAlgorithm):
-    """ 
-    Contains baseline functionality to all algorithms. Other specific 
-    algorithms will inherit all functionality for handling basic federated
-    mechanisms. Extensions of this class will need to override 5 key methods 
-    (i.e. `fit`, `evaluate`, `analyse`, `export`, `restore`)
-
-    IMPORTANT:
-    This class SHOULD NOT be instantiated by itself! instead, use it to subclass
-    other algorithms.
-
-    Attributes:
-        crypto_provider (VirtualWorker): Trusted Third Party coordinating FL
-        workers (list(WebsocketClientWorker)): All particiating CLIENT workers
-        arguments (Arguments): Arguments to be passed into each FL function
-        train_loader (sy.FederatedLoader): Training data in configured batches
-        eval_loader (sy.FederatedLoader): Validation data in configured batches
-        test_loader (sy.FederatedLoader): Testing data in configured batches
-        global_model (Model): Federatedly-trained Global model
-        local_models (dict(str, Models)): Most recent cache of local models
-        loss_history (dict): Local & global losses tracked throughout FL cycle
-    """
-    def __init__(
-        self, 
-        action: str,
-        crypto_provider: sy.VirtualWorker,
-        workers: List[WebsocketClientWorker],
-        arguments: Arguments,
-        train_loader: sy.FederatedDataLoader,
-        eval_loader: sy.FederatedDataLoader,
-        test_loader: sy.FederatedDataLoader,
-        global_model: Model,
-        local_models: Dict[str, Model] = {},
-        out_dir: str = '.',
-        **kwargs
-    ):
-        # General attributes
-        self.action = action
-
-        # Network attributes
-        self.crypto_provider = crypto_provider
-        self.workers = workers
-
-        # Data attributes
-        self.arguments = arguments
-        self.train_loader = train_loader
-        self.eval_loader = eval_loader
-        self.test_loader = test_loader
-        
-        # Model attributes
-        self.global_model = global_model
-        self.local_models = local_models
-        self.loss_history = {
-            'global': {
-                'train': {},
-                'evaluate': {}
-            },
-            'local': {}
-        }
-
-        # Optimisation attributes
-        self.loop = None
-
-        # Export Attributes
-        self.out_dir = out_dir
-        self.checkpoints = {}
-
-        # Avoid Pytorch deadlock issues
-        th.set_num_threads(1)
-
-    ############
-    # Checkers #
-    ############
-
-
-    ###########    
-    # Helpers #
-    ###########
-
-    def build_custom_criterion(self):
-        """ Augments a selected criterion with the ability to use FedProx
-
-        Returns:
-            Surrogate criterion (SurrogateCriterion)
-        """
-        CRITERION_NAME = self.arguments.criterion.__name__
-        ACTION = self.action
-
-        class SurrogateCriterion(self.arguments.criterion):
-            """ A wrapper class to augment a specified PyTorch criterion to 
-                suppport FedProx 
-            
-            Args:
-                mu (float): Regularisation term for gamma-inexact minimizer
-                l1_lambda (float): Regularisation term for L1 regularisation
-                l2_lambda (float): Regularisation term for L2 regularisation
-                **kwargs: Keyword arguments to pass to parent criterion
-                
-            Attributes:
-                mu (float): Regularisation term for gamma-inexact minimizer
-            """
-            def __init__(self, mu, l1_lambda, l2_lambda, **kwargs):
-                super(SurrogateCriterion, self).__init__(**kwargs)
-                self.__temp = [] # tracks minibatches
-                self._cache = [] # tracks epochs
-                self.mu = mu
-                self.l1_lambda = l1_lambda
-                self.l2_lambda = l2_lambda
-
-            def format_params(self, outputs: th.Tensor, labels: th.Tensor) -> th.Tensor:
-                """ Casts specified label tensors into an appropriate form
-                    compatible with the specified base criterion
-
-                Args:
-                    labels (th.Tensor): Target values used for loss calculation
-                Returns:
-                    Restructured labels (th.Tensor)
-                """
-                ###########################
-                # Implementation Footnote #
-                ###########################
-
-                # [Cause]
-                # Most criterions, if not all, can be split into 2 distinct 
-                # groups; 1 group requires both outputs & targets to have the
-                # exact same structure (i.e. (N,*)), while the other requires
-                # that the outputs (i.e. (N,C) or (N,D)) be different from 
-                # targets (i.e. (N,)). This is the result of specialised
-                # multiclass criterion as opposed to standard all purpose
-                # criterions.
-
-                # [Problems]
-                # Without explicitly stating the machine learning action to be 
-                # executed, labels are not handled properly, either being 
-                # inappropriately expanded/compressed, or not expressed in the 
-                # correct datatype/form. This results in criterion errors raised
-                # during the federated cycle
-
-                # [Solution]
-                # Add a parameter that explicitly specifies the machine learning 
-                # operation to be handled, and take the appropriate action. If
-                # labels handled are for a regression problem, it is assumed 
-                # that its (N,) structure is already correct -> No need for
-                # reformatting. However, if labels handled are instead for a
-                # classification problem, then labels for binary classification
-                # will remain unchanged (since outputs are (N,)), but labels
-                # for multiclass classification must be OHE-ed.
-
-                # Supported Losses
-                N_STAR_FORMAT = [
-                    "L1Loss", "MSELoss", "PoissonNLLLoss", "KLDivLoss",
-                    "BCELoss", "BCEWithLogitsLoss", "SmoothL1Loss"
-                ]
-                N_C_N_FORMAT = ["CrossEntropyLoss", "NLLLoss"]
-                STAR_FORMAT = ["HingeEmbeddingLoss", "SoftMarginLoss"]
-
-                # Unsupported Losses
-                N_C_N_C_FORMAT = [
-                    "MultiLabelMarginLoss", 
-                    "MultiLabelSoftMarginLoss"
-                ]
-                N_D_N_FORMAT = [
-                    "MarginRankingLoss"
-                ]
-                MISC_FORMAT = [
-                    "CosineEmbeddingLoss", "TripletMarginLoss", "CTCLoss"
-                ]
-
-                logging.debug(f"Action: {ACTION}, Output shape: {outputs.shape}, Target shape: {labels.shape}")
-                if CRITERION_NAME in MISC_FORMAT + N_D_N_FORMAT:
-                    logging.error("ValueError: Specified criterion is currently not supported!", Class=BaseAlgorithm.__name__)
-                    raise ValueError("Specified criterion is currently not supported!")
-                elif (
-                    (ACTION == "classify" and outputs.shape[-1] > 1) and
-                    (CRITERION_NAME not in N_C_N_FORMAT)
-                ):
-                    # One-hot encode predicted labels
-                    ohe_labels = th.nn.functional.one_hot(
-                        labels,
-                        num_classes=outputs.shape[-1] # assume labels max dim = 2
-                    )
-                    formatted_labels = (
-                        ohe_labels
-                        if CRITERION_NAME in N_C_N_C_FORMAT 
-                        else ohe_labels.float()
-                    )
-                    return outputs, formatted_labels    # [(N,*), (N,*)]
-                else:
-                    # Labels are loaded as (N,1) by default in worker
-                    return outputs, labels  # [(N,1),(N,1)] or [(N,*),(N,1)]
-
-            def forward(self, outputs, labels, w, wt):
-                # Format labels into criterion-compatible
-                formatted_outputs, formatted_labels = self.format_params(
-                    outputs=outputs,
-                    labels=labels
-                )
-    
-                # Calculate normal criterion loss
-                logging.debug(f"Labels type: {labels.shape} {labels.type()}", Class=BaseAlgorithm.__name__)
-                logging.debug(f"Formatted labels type: {formatted_labels.shape} {formatted_labels.type()}", Class=BaseAlgorithm.__name__)
-                loss = super().forward(formatted_outputs, formatted_labels)
-                logging.debug(f"Criterion Loss: {loss.location}", Class=BaseAlgorithm.__name__)
-
-                # Calculate regularisation terms
-                # Note: All regularisation terms have to be collected in some 
-                #       iterable first before summing up because in-place 
-                #       operation break PyTorch's computation graph
-                fedprox_reg_terms = []
-                l1_reg_terms = []
-                l2_reg_terms = []
-                for layer, layer_w in w.items():
-                    
-                    # Extract corresponding global layer weights
-                    layer_wt = wt[layer]
-
-                    # Note: In syft==0.2.4, 
-                    # 1) `th.norm(<PointerTensor>)` will always return 
-                    #    `tensor(0.)`, hence the need to manually apply the 
-                    #    regularisation formulas. However, in future versions 
-                    #    when this issue is solved, revert back to cleaner 
-                    #    implementation using `th.norm`.
-
-                    # Calculate FedProx regularisation
-                    """ 
-                    [REDACTED in syft==0.2.4]
-                    norm_diff = th.norm(layer_w - layer_wt)
-                    fp_reg_term = self.mu * 0.5 * (norm_diff**2)
-                    """
-                    norm_diff = th.pow((layer_w - layer_wt), 2).sum()
-                    fp_reg_term = self.mu * 0.5 * norm_diff # exp cancelled out
-                    fedprox_reg_terms.append(fp_reg_term)
-                    
-                    # Calculate L1 regularisation
-                    """
-                    [REDACTED in syft==0.2.4]
-                    l1_norm = th.norm(layer_w, p=1)
-                    l1_reg_term = self.l1_lambda * l1_norm
-                    """
-                    l1_norm = layer_w.abs().sum()
-                    l1_reg_term = self.l1_lambda * l1_norm
-                    l1_reg_terms.append(l1_reg_term)
-                    
-                    # Calculate L2 regularisation
-                    """
-                    [REDACTED in syft==0.2.4]
-                    l2_norm = th.norm(layer_w, p=2)
-                    l2_reg_term = self.l2_lambda * 0.5 * (l2_norm)**2
-                    """
-                    l2_norm = th.pow(layer_w, 2).sum()
-                    l2_reg_term = self.l2_lambda * 0.5 * l2_norm
-                    l2_reg_terms.append(l2_reg_term)
-                
-                # Summing up from a list instead of in-place changes 
-                # prevents the breaking of the autograd's computation graph
-                fedprox_loss = th.stack(fedprox_reg_terms).sum()
-                l1_loss = th.stack(l1_reg_terms).sum()
-                l2_loss = th.stack(l2_reg_terms).sum()
-
-                # Add up all losses involved
-                surrogate_loss = loss + fedprox_loss + l1_loss + l2_loss
-
-                # Store result in cache
-                self.__temp.append(surrogate_loss)
-                
-                return surrogate_loss
-
-            def log(self):
-                """ Computes mean loss across all current runs & caches the result """
-                avg_loss = th.mean(th.stack(self.__temp), dim=0)
-                self._cache.append(avg_loss)
-                self.__temp.clear()
-                return avg_loss
-            
-            def reset(self):
-                self.__temp = []
-                self._cache = []
-                return self
-
-        return SurrogateCriterion
-
-
-    def generate_local_models(self) -> Dict[WebsocketClientWorker, sy.Plan]:
-        """ Abstracts the generation of local models in a federated learning
-            context. For default FL training (i.e. non-SNN/FedAvg/Fedprox),
-            local models generated are clones of the previous round's global
-            model. Conversely, in SNN, the local models are instances of
-            participant-specified models with supposedly pre-optimised
-            architectures.
-
-            IMPORTANT: 
-            DO NOT distribute models (i.e. .send()) to local workers. Sending &
-            retrieval have to be handled in the same functional context, 
-            otherwise PySyft will have a hard time cleaning up residual tensors.
-
-        Returns:
-            Distributed context-specific local models (dict(str, Model))
-        """
-        return {w: self.global_model.copy() for w in self.workers}
-
-
-    def perform_parallel_training(
-        self,
-        datasets: dict, 
-        models: dict, 
-        cache: dict, 
-        optimizers: dict, 
-        schedulers: dict, 
-        criterions: dict, 
-        stoppers: dict, 
-        rounds: int,
-        epochs: int
-    ):
-        """ Parallelizes training across each distributed dataset 
-            (i.e. simulated worker) Parallelization here refers to the 
-            training of all distributed models per epoch.
-            Note: All objects involved in this set of operations have
-                already been distributed to their respective workers
-
-        Args:
-            datasets   (dict(DataLoader)): Distributed training datasets
-            models     (dict(nn.Module)): Local models
-            cache      (dict(nn.Module)): Cached models from previous rounds
-            optimizers (dict(th.optim)): Local optimizers
-            schedulers (dict(lr_scheduler)): Local LR schedulers
-            criterions (dict(th.nn)): Custom local objective function
-            stoppers   (dict(EarlyStopping)): Local early stopping drivers
-            rounds (int): Current round of training
-            epochs (int): No. of epochs to train each local model
-        Returns:
-            trained local models
-        """ 
-        # Tracks which workers have reach an optimal/stagnated model
-        # WORKERS_STOPPED = Manager().list()
-        WORKERS_STOPPED = []
-
-        async def train_worker(packet):
-            """ Train a worker on its single batch, and does an in-place 
-                updates for its local model, optimizer & criterion 
-            
-            Args:
-                packet (dict):
-                    A single packet of data containing the worker and its
-                    data to be trained on 
-
-            """ 
-            worker, (data, labels) = packet
-
-            logging.debug(f"Data: {data}, {type(data)}, {data.shape}", Class=BaseAlgorithm.__name__)
-            logging.debug(f"Labels: {labels}, {type(labels)}, {labels.shape}", Class=BaseAlgorithm.__name__)
-
-            #for i in list(self.global_model.parameters()):
-                #logging.debug(f"Model parameters: {i}, {type(i)}, {i.shape}")
-
-            # Extract essentials for training
-            curr_global_model = cache[worker]
-            curr_local_model = models[worker]
-            curr_optimizer = optimizers[worker]
-            curr_criterion = criterions[worker]
-
-            # Check if worker has been stopped
-            if worker.id not in WORKERS_STOPPED:
-
-                #logging.debug(f"Before training - Local Gradients for {worker}:\n {list(curr_local_model.parameters())[0].grad}")
-                # curr_global_model = self.secret_share(curr_global_model)
-                # curr_local_model = self.secret_share(curr_local_model)
-                curr_global_model = curr_global_model.send(worker)
-                curr_local_model = curr_local_model.send(worker)
-
-                logging.debug(f"Location of global model: {curr_global_model.location}", Class=BaseAlgorithm.__name__)
-                logging.debug(f"Location of local model: {curr_local_model.location}", Class=BaseAlgorithm.__name__)
-                logging.debug(f"Location of X & y: {data.location} {labels.location}", Class=BaseAlgorithm.__name__)
-
-                # Zero gradients to prevent accumulation  
-                curr_local_model.train()
-                curr_optimizer.zero_grad() 
-
-                # Forward Propagation
-                outputs = curr_local_model(data)
-                logging.debug(f"Data shape: {data.shape}", Class=BaseAlgorithm.__name__)
-                logging.debug(f"Output size: {outputs.shape}", Class=BaseAlgorithm.__name__)
-                logging.debug(f"Augmented labels size: {labels.shape}", Class=BaseAlgorithm.__name__)
-
-                loss = curr_criterion(
-                    outputs=outputs, 
-                    labels=labels,
-                    w=curr_local_model.state_dict(),
-                    wt=curr_global_model.state_dict()
-                )
-
-                # Backward propagation
-                loss.backward()
-                curr_optimizer.step()
-
-                curr_global_model = curr_global_model.get()
-                curr_local_model = curr_local_model.get()
-                #logging.debug(f"After training - Local Gradients for {worker}:\n {list(curr_local_model.parameters())[0].grad}")
-
-            # Update all involved objects
-            assert models[worker] is curr_local_model
-            assert optimizers[worker] is curr_optimizer
-            assert criterions[worker] is curr_criterion
-
-        async def train_batch(batch):
-            """ Asynchronously train all workers on their respective 
-                allocated batches 
-
-            Args:
-                batch (dict): 
-                    A single batch from a sliced dataset stratified by
-                    workers and their respective packets. A packet is a
-                    tuple pairing of the worker and its data slice
-                    i.e. (worker, (data, labels))
-            """
-            for worker_future in asyncio.as_completed(
-                map(train_worker, batch.items())
-            ):
-                await worker_future
-
-        async def check_for_stagnation(worker):
-            """ After a full epoch, check if training for worker has 
-                stagnated
-
-            Args:
-                worker (WebsocketServerWorker): Worker to be evaluated
-            """
-            # Extract essentials for adaptation
-            curr_local_model = models[worker]
-            curr_criterion = criterions[worker]
-            curr_scheduler = schedulers[worker]
-            curr_stopper = stoppers[worker]
-
-            # Check if worker has been stopped
-            if worker.id not in WORKERS_STOPPED:
-
-                # Retrieve final loss computed for this epoch for evaluation
-                final_batch_loss = curr_criterion.log()
-                curr_stopper(final_batch_loss, curr_local_model)
-
-                # If model is deemed to have stagnated, stop training
-                if curr_stopper.early_stop:
-                    WORKERS_STOPPED.append(worker.id)
-                    
-                # else, perform learning rate decay
-                else:
-                    curr_scheduler.step()
-
-            assert schedulers[worker] is curr_scheduler
-            assert stoppers[worker] is curr_stopper 
-
-        async def train_datasets(datasets):
-            """ Train all batches in a composite federated dataset """
-            # Note: All TRAINING must be synchronous w.r.t. each batch, so
-            #       that weights can be updated sequentially!
-            for batch in datasets:
-                #logging.debug("-"*90)
-                await train_batch(batch)
-            
-            logging.debug(f"Before stagnation evaluation: Workers stopped: {WORKERS_STOPPED}", Class=BaseAlgorithm.__name__)
-            stagnation_futures = [
-                check_for_stagnation(worker) 
-                for worker in self.workers
-            ]
-            await asyncio.gather(*stagnation_futures)
-            logging.debug(f"After stagnation evaluation: Workers stopped: {WORKERS_STOPPED}", Class=BaseAlgorithm.__name__)
-
-        loop = asyncio.new_event_loop()
-        asyncio.set_event_loop(loop)
-
-        try:
-            for epoch in range(epochs):
-
-                asyncio.get_event_loop().run_until_complete(
-                    train_datasets(datasets=datasets)
-                )
-
-                # Update cache for local models
-                self.local_models = {w.id:lm for w,lm in models.items()}
-
-                # Export ONLY local models. Losses will be accumulated and
-                # cached. This is to prevent the autograd computation graph
-                # from breaking and interfering with weight updates
-                round_key = f"round_{rounds}"
-                epoch_key = f"epoch_{epoch}"
-                checkpoint_dir = os.path.join(
-                    self.out_dir, 
-                    "checkpoints",
-                    round_key, 
-                    epoch_key
-                )
-                Path(checkpoint_dir).mkdir(parents=True, exist_ok=True)
-                grid_checkpoint = self.export(
-                    out_dir=checkpoint_dir,
-                    excluded=['checkpoint']
-                )
-                for _, logs in grid_checkpoint.items():
-                    origin = logs.pop('origin')
-
-                    # Note: Structure - {worker: {round: {epoch: {...}}}}
-                    worker_archive = self.checkpoints.get(origin, {}) 
-                    round_archive = worker_archive.get(round_key, {}) 
-                    round_archive.update({epoch_key: logs})           
-                    worker_archive.update({round_key: round_archive})
-                    self.checkpoints.update({origin: worker_archive})
-
-        finally:
-            loop.close()
-
-        return models, optimizers, schedulers, criterions, stoppers
-
-    
-    def calculate_global_params(self, global_model, models, datasets):
-        """ Aggregates weights from locally trained models after a round.
-
-            Note: 
-                This is based on the assumption that querying database size 
-                does not break FL abstraction (i.e. unwilling to share 
-                quantity)
-
-        Args:
-            global_model (nn.Module): Global model to be trained federatedly
-            models (dict(nn.Module)): Trained local models
-            datasets (dict(sy.FederatedDataLoader)): Distributed datasets
-        Returns:
-            Aggregated parameters (OrderedDict)
-        """
-        param_types = global_model.state_dict().keys()
-        model_states = {w: m.state_dict() for w,m in models.items()}
-
-        # Find size of all distributed datasets for computing scaling factor
-        obs_counts = {}
-        for batch in datasets:
-            for worker, (data, _) in batch.items():
-                obs_counts[worker] = obs_counts.get(worker, 0) + len(data)
-
-        # Calculate scaling factors for each worker
-        scale_coeffs = {
-            worker: local_count/sum(obs_counts.values()) 
-            for worker, local_count in obs_counts.items()
-        }
-
-        # PyTorch models can only swap weights of the same structure. Hence,
-        # aggregate weights while maintaining original layering structure
-        aggregated_params = OrderedDict()
-        for p_type in param_types:
-
-            param_states = [
-                th.mul(
-                    model_states[w][p_type],
-                    scale_coeffs[w]
-                ) for w in self.workers
-            ]
-
-            layer_shape = tuple(global_model.state_dict()[p_type].shape)
-
-            aggregated_params[p_type] = th.stack(
-                param_states,
-                dim=0
-            ).sum(dim=0).view(*layer_shape)
-
-        return aggregated_params
- 
-
-    def perform_FL_evaluation(self, datasets, workers=[], is_shared=True, **kwargs): 
-        """ Obtains predictions given a validation/test dataset upon 
-            a specified trained global model.
-            
-        Args:
-            datasets (tuple(th.Tensor)): A validation/test dataset
-            workers (list(str)): Filter to select specific workers to infer on
-            is_shared (bool): Toggles whether SMPC is turned on
-            **kwargs: Miscellaneous keyword arguments for future use
-        Returns:
-            Tagged prediction tensor (sy.PointerTensor)
-        """
-
-        async def evaluate_worker(packet):
-            """ Evaluate a worker on its single packet of minibatch data
-            
-            Args:
-                packet (dict):
-                    A single packet of data containing the worker and its
-                    data to be evaluated upon
-            """ 
-            logging.debug(f"packet: {packet}")
-
-            worker, (data, labels) = packet
-            logging.debug(f"Data: {data}, {type(data)}, {data.shape}", Class=BaseAlgorithm.__name__)
-            logging.debug(f"Labels: {labels}, {type(labels)}, {labels.shape}", Class=BaseAlgorithm.__name__)
-            logging.debug(f"Worker: {worker}, {type(worker)}", Class=BaseAlgorithm.__name__)
-
-            #for i in list(self.global_model.parameters()):
-                #logging.debug(f"Model parameters: {i}, {type(i)}, {i.shape}")
-
-            # Skip predictions if filter was specified, and current worker was
-            # not part of the selected workers
-            if workers and (worker.id not in workers):
-                return {}, None
-
-            self.global_model = self.global_model.send(worker)
-            self.local_models[worker.id] = self.local_models[worker.id].send(worker)
-
-            self.global_model.eval()
-            self.local_models[worker.id].eval()
-            with th.no_grad():
-
-                outputs = self.global_model(data).detach()
-
-                if self.action == "regress":
-                    # Predictions are the raw outputs
-                    pass
-
-                elif self.action == "classify":
-                    class_count = outputs.shape[1]
-                    # If multi-class, use argmax
-                    if class_count > 2:
-                        # One-hot encode predicted labels
-                        _, predictions = outputs.max(axis=1)
-                    else:
-                        # For binary, use 0.5 as threshold
-                        predictions = (outputs > 0.5).float()
-
-                else:
-                    logging.error(f"ValueError: ML action {self.action} is not supported!", Class=BaseAlgorithm.__name__)
-                    raise ValueError(f"ML action {self.action} is not supported!")
-
-                # Compute loss
-                surrogate_criterion = self.build_custom_criterion()(
-                    **self.arguments.criterion_params
-                )
-
-                loss = surrogate_criterion(
-                    outputs=outputs, 
-                    labels=labels,
-                    w=self.local_models[worker.id].state_dict(),
-                    wt=self.global_model.state_dict()
-                )
-
-            self.local_models[worker.id] = self.local_models[worker.id].get()
-            self.global_model = self.global_model.get()
-
-            #############################################
-            # Inference V1: Assume TTP's role is robust #
-            #############################################
-            # In this version, TTP's coordination is not deemed to be breaking
-            # FL rules. Hence predictions & labels can be pulled in locally for
-            # calculating statistics, before sending the labels back to worker.
-
-            # labels = labels.get()
-            # outputs = outputs.get()
-            # predictions = predictions.get()
-
-            # logging.debug(f"labels: {labels}, outputs: {outputs}, predictions: {predictions}")
-
-            # # Calculate accuracy of predictions
-            # accuracy = accuracy_score(labels.numpy(), predictions.numpy())
-            
-            # # Calculate ROC-AUC for each label
-            # roc = roc_auc_score(labels.numpy(), outputs.numpy())
-            # fpr, tpr, _ = roc_curve(labels.numpy(), outputs.numpy())
-            
-            # # Calculate Area under PR curve
-            # pc_vals, rc_vals, _ = precision_recall_curve(labels.numpy(), outputs.numpy())
-            # auc_pr_score = auc(rc_vals, pc_vals)
-            
-            # # Calculate F-score
-            # f_score = f1_score(labels.numpy(), predictions.numpy())
-
-            # # Calculate contingency matrix
-            # ct_matrix = contingency_matrix(labels.numpy(), predictions.numpy())
-            
-            # # Calculate confusion matrix
-            # cf_matrix = confusion_matrix(labels.numpy(), predictions.numpy())
-            # logging.debug(f"Confusion matrix: {cf_matrix}")
-
-            # TN, FP, FN, TP = cf_matrix.ravel()
-            # logging.debug(f"TN: {TN}, FP: {FP}, FN: {FN}, TP: {TP}")
-
-            # # Sensitivity, hit rate, recall, or true positive rate
-            # TPR = TP/(TP+FN) if (TP+FN) != 0 else 0
-            # # Specificity or true negative rate
-            # TNR = TN/(TN+FP) if (TN+FP) != 0 else 0
-            # # Precision or positive predictive value
-            # PPV = TP/(TP+FP) if (TP+FP) != 0 else 0
-            # # Negative predictive value
-            # NPV = TN/(TN+FN) if (TN+FN) != 0 else 0
-            # # Fall out or false positive rate
-            # FPR = FP/(FP+TN) if (FP+TN) != 0 else 0
-            # # False negative rate
-            # FNR = FN/(TP+FN) if (TP+FN) != 0 else 0
-            # # False discovery rate
-            # FDR = FP/(TP+FP) if (TP+FP) != 0 else 0
-
-            # statistics = {
-            #     'accuracy': accuracy,
-            #     'roc_auc_score': roc,
-            #     'pr_auc_score': auc_pr_score,
-            #     'f_score': f_score,
-            #     'TPR': TPR,
-            #     'TNR': TNR,
-            #     'PPV': PPV,
-            #     'NPV': NPV,
-            #     'FPR': FPR,
-            #     'FNR': FNR,
-            #     'FDR': FDR,
-            #     'TP': TP,
-            #     'TN': TN,
-            #     'FP': FP,
-            #     'FN': FN
-            # }
-
-            # labels = labels.send(worker)
-
-            # return {worker: statistics}
-
-            ####################################################################
-            # Inference V1.5: Assume TTP's role is robust, but avoid violation #
-            ####################################################################
-            # In this version, while TTP's coordination is also not deemed to be
-            # breaking FL rules, the goal is to violate the minimum no. of
-            # federated procedures. Here, only outputs & predictions can be 
-            # pulled in locally, since they are deemed to be TTP-generated.
-            # However, statistical calculation will be orchestrated to be done
-            # at worker nodes, and be sent back via a flask payload. This way,
-            # the TTP avoids even looking at client's raw data, only interacting
-            # with derivative information. 
-
-            outputs = outputs.get()
-            predictions = (
-                predictions.get()
-                if self.action == "classify" 
-                else outputs # for regression, predictions are raw outputs
-            )
-            loss = loss.get()
-
-            return {worker: {"y_pred": predictions, "y_score": outputs}}, loss
-
-            ####################################################################
-            # Inference V2: Strictly enforce federated procedures in inference #
-            ####################################################################
-
-            # Override garbage collection to allow for post-inference tracking
-            # data.set_garbage_collect_data(False)
-            # labels.set_garbage_collect_data(False)
-            # outputs.set_garbage_collect_data(False)
-            # predictions.set_garbage_collect_data(False)
-
-            # data_id = data.id_at_location
-            # labels_id = labels.id_at_location
-            # outputs_id = outputs.id_at_location
-            # predictions_id = predictions.id_at_location
-
-            # data = data.get()
-            # labels = labels.get()
-            # outputs = outputs.get()
-            # # predictions = predictions.get()
-
-            # logging.debug(f"Before transfer - Worker: {worker}")
-
-            # worker._send_msg_and_deserialize("register_obj", obj=data.tag("#minibatch"))#, obj_id=data_id)
-            # worker._send_msg_and_deserialize("register_obj", obj=labels.tag("#minibatch"))#, obj_id=labels_id)
-            # worker._send_msg_and_deserialize("register_obj", obj=outputs.tag("#minibatch"))#, obj_id=outputs_id)
-            # worker._send_msg_and_deserialize("register_obj", obj=predictions.tag("#minibatch"))#, obj_id=predictions_id)
-
-            # logging.debug(f"After transfer - Worker: {worker}")
-
-            # inferences = {
-            #     worker: {
-            #         'data': 1,
-            #         'labels': 2,
-            #         'outputs': 3,
-            #         'predictions': 4 
-            #     }
-            # }
-
-            # # Convert collection of object IDs accumulated from minibatch 
-            # inferencer = Inferencer(inferences=inferences, **kwargs["keys"])
-            # # converted_stats = inferencer.infer(reg_records=kwargs["registrations"])
-            # converted_stats = await inferencer._collect_all_stats(reg_records=kwargs["registrations"])
-
-            # self.global_model = self.global_model.get()
-            # return converted_stats
-
-        async def evaluate_batch(batch):
-            """ Asynchronously train all workers on their respective 
-                allocated batches 
-
-            Args:
-                batch (dict): 
-                    A single batch from a sliced dataset stratified by
-                    workers and their respective packets. A packet is a
-                    tuple pairing of the worker and its data slice
-                    i.e. (worker, (data, labels))
-            """
-            logging.debug(f"Batch: {batch}, {type(batch)}", Class=BaseAlgorithm.__name__)
-
-            batch_evaluations = {}
-            batch_losses = []
-
-            # If multiple prediction sets have been declared across all workers,
-            # batch will be a dictionary i.e. {<worker_1>: (data, labels), ...}
-            if isinstance(batch, dict):
-
-                for worker_future in asyncio.as_completed(
-                    map(evaluate_worker, batch.items())
-                ):
-                    evaluated_worker_batch, loss = await worker_future
-                    batch_evaluations.update(evaluated_worker_batch)
-                    batch_losses.append(loss)
-
-            # If only 1 prediction set is declared (i.e. only 1 guest present), 
-            # batch will be a tuple i.e. (data, label)
-            elif isinstance(batch, tuple):
-                data, labels = batch
-                if data.location != labels.location:
-                    logging.error(f"RuntimeError: Feature data and label data are not in the same location!", Class=BaseAlgorithm.__name__)
-                    raise RuntimeError("Feature data and label data are not in the same location!")
-                packet = (data.location, batch)
-                evaluated_worker_batch, loss = await evaluate_worker(packet)
-                batch_evaluations.update(evaluated_worker_batch)
-                batch_losses.append(loss)
-
-            return batch_evaluations, batch_losses
-
-        async def evaluate_datasets(datasets):
-            """ Train all batches in a composite federated dataset """
-            # Note: Unlike in training, inference does not require any weight
-            #       tracking, thus each batch can be processed asynchronously 
-            #       as well!
-            batch_futures = [evaluate_batch(batch) for batch in datasets]
-            all_batch_evaluations = await asyncio.gather(*batch_futures)
-
-            ##########################################################
-            # Inference V1: Exercise TTP's role as secure aggregator #
-            ##########################################################
-            
-            # all_worker_stats = {}
-            # all_worker_preds = {}
-
-            # for b_count, (batch_evaluations, batch_predictions) in enumerate(
-            #     all_batch_evaluations, 
-            #     start=1
-            # ):
-            #     for worker, batch_stats in batch_evaluations.items():
-
-            #         # Manage statistical aggregation
-            #         aggregated_stats = all_worker_stats.get(worker.id, {})
-            #         for stat, value in batch_stats.items():
-                        
-            #             if stat in ["TN", "FP", "FN", "TP"]:
-            #                 total_val = aggregated_stats.get(stat, 0.0) + value
-            #                 aggregated_stats[stat] = total_val
-
-            #             else:
-            #                 sliding_stat_avg = (
-            #                     aggregated_stats.get(stat, 0.0)*(b_count-1) + value
-            #                 ) / b_count
-            #                 aggregated_stats[stat] = sliding_stat_avg
-
-            #         all_worker_stats[worker.id] = aggregated_stats
-
-            ####################################################################
-            # Inference V1.5: Assume TTP's role is robust, but avoid violation #
-            ####################################################################
-
-            all_worker_outputs = {}
-            all_losses = []
-            for batch_evaluations, batch_losses in all_batch_evaluations:
-
-                for worker, outputs in batch_evaluations.items():
-
-                    aggregated_outputs = all_worker_outputs.get(worker.id, {})
-                    for _type, result in outputs.items():
-
-                        aggregated_results = aggregated_outputs.get(_type, [])
-                        aggregated_results.append(result)
-                        aggregated_outputs[_type] = aggregated_results
-
-                    all_worker_outputs[worker.id] = aggregated_outputs
-
-                all_losses += batch_losses
-
-            # Concatenate all batch outputs for each worker
-            all_combined_outputs = {
-                worker_id: {
-                    _type: th.cat(res_collection, dim=0).numpy().tolist()
-                    for _type, res_collection in batch_outputs.items()
-                }
-                for worker_id, batch_outputs in all_worker_outputs.items()
-            }
-            
-            relevant_losses = [loss for loss in all_losses if loss is not None]
-            avg_loss = (
-                th.mean(th.stack(relevant_losses), dim=0) 
-                if relevant_losses 
-                else None
-            )
-            return all_combined_outputs, avg_loss
-
-            ####################################################################
-            # Inference V2: Strictly enforce federated procedures in inference #
-            ####################################################################
-
-            # for batch_evaluations in all_batch_evaluations:
-            #     for worker, batch_obj_ids in batch_evaluations.items():
-
-            #         minibatch_ids = all_worker_stats.get(worker.id, [])
-            #         minibatch_ids.append(batch_obj_ids)
-            #         all_worker_stats[worker.id] = minibatch_ids
-
-
-        loop = asyncio.new_event_loop()
-        asyncio.set_event_loop(loop)
-
-        try:
-            all_combined_outputs, avg_loss = asyncio.get_event_loop().run_until_complete(
-                evaluate_datasets(datasets=datasets)
-            )
-
-        finally:
-            loop.close()
-
-        return all_combined_outputs, avg_loss
-
-    ##################
-    # Core Functions #
-    ##################
-
-    def initialise(self):
-        """ Encapsulates all operations required for Fedprox suppport for all
-            subsequent child algorithms
-        """
-        # Generate K copies of template model, representing local models for
-        # each worker in preparation for parallel training, and send them to
-        # their designated workers
-        # Note: This step is crucial because it is able prevent pointer 
-        #       mutation, which comes as a result of copying pointers (refer
-        #       to Part 4, section X), specifically if the global pointer 
-        #       was copied directly.
-        local_models = self.generate_local_models()
-
-        # Model weights from previous round for subsequent FedProx 
-        # comparison. Due to certain nuances stated below, they have to be
-        # specified here. 
-        # Note - In syft==0.2.4: 
-        # 1) copy.deepcopy(PointerTensor) causes "TypeError: clone() got an 
-        #    unexpected keyword argument 'memory_format'"
-        # 2) Direct cloning of dictionary of models causes "TypeError: can't 
-        #    pickle module objects"
-        prev_models = self.generate_local_models()
-        
-        optimizers = {
-            w: self.arguments.optimizer( 
-                **self.arguments.optimizer_params,
-                params=model.parameters()
-            ) for w, model in local_models.items()
-        }
-
-        schedulers = {
-            w: self.arguments.lr_scheduler(
-                **self.arguments.lr_decay_params,
-                optimizer=optimizer
-            )
-            for w, optimizer in optimizers.items()
-        }
-
-        criterions = {
-            w: self.build_custom_criterion()(
-                **self.arguments.criterion_params
-            ) for w,m in local_models.items()
-        }
-        
-        stoppers = {
-            w: EarlyStopping(
-                **self.arguments.early_stopping_params
-            ) for w,m in local_models.items()
-        }
-
-        return (
-            local_models,
-            prev_models, 
-            optimizers, 
-            schedulers, 
-            criterions, 
-            stoppers
-        )
-
-
-    def fit(self):
-        """ Performs federated training using a pre-specified model as
-            a template, across initialised worker nodes, coordinated by
-            a ttp node.
-            
-        Returns:
-            Trained global model (Model)
-        """
-        ###########################
-        # Implementation Footnote #
-        ###########################
-
-        # However, due to certain PySyft nuances (refer to Part 4, section 1: 
-        # Frame of Reference) there is a need to choose a conceptual 
-        # representation of the overall architecture. Here, the node agnostic 
-        # variant is implemented. Model is stored in the server -> Client 
-        # (i.e. 'Me') does not interact with it
-        
-        # Note: If MPC is requested, global model itself cannot be shared, only 
-        # its copies are shared. This is due to restrictions in PointerTensor 
-        # mechanics.
-
-        global_val_stopper = EarlyStopping(**self.arguments.early_stopping_params)
-
-        rounds = 0
-        pbar = tqdm(total=self.arguments.rounds, desc='Rounds', leave=True)
-        while rounds < self.arguments.rounds:
-
-            # logging.debug(f"Current global model:\n {self.global_model.state_dict()}")
-            # logging.debug(f"Global Gradients:\n {list(self.global_model.parameters())[0].grad}")
-
-            (
-                local_models,
-                prev_models, 
-                optimizers, 
-                schedulers, 
-                criterions, 
-                stoppers
-            ) = self.initialise()
-            
-            (retrieved_models, _, _, _, _) = self.perform_parallel_training(
-                datasets=self.train_loader, 
-                models=local_models,
-                cache=prev_models,
-                optimizers=optimizers, 
-                schedulers=schedulers,
-                criterions=criterions, 
-                stoppers=stoppers,
-                rounds=rounds,
-                epochs=self.arguments.epochs
-            )
-
-            # Retrieve all models from their respective workers
-            #logging.debug(f"Current global model:\n {self.global_model.state_dict()}")
-            aggregated_params = self.calculate_global_params(
-                self.global_model, 
-                retrieved_models, 
-                self.train_loader
-            )
-
-            # Update weights with aggregated parameters 
-            self.global_model.load_state_dict(aggregated_params)
-            #logging.debug(f"New global model:\n {self.global_model.state_dict()}")
-
-            final_local_losses = {
-                w.id: c._cache[-1].get()
-                for w,c in criterions.items()
-            }
-
-            # Store local losses for analysis
-            for w_id, loss in final_local_losses.items():
-                local_loss_archive = self.loss_history['local'].get(w_id, {})
-                local_loss_archive.update({rounds: loss.item()})
-                self.loss_history['local'][w_id] = local_loss_archive
-
-            global_train_loss = th.mean(
-                th.stack(list(final_local_losses.values())),
-                dim=0
-            )
-
-            # Validate the global model
-            _, evaluation_losses = self.evaluate(metas=['evaluate'])
-            global_val_loss = evaluation_losses['evaluate']
-
-            # Store global losses for analysis
-            global_loss_archive = self.loss_history['global']
-            global_train_losses = global_loss_archive.get('train', {})
-            global_train_losses.update({rounds: global_train_loss.item()})
-            global_val_losses = global_loss_archive.get('evaluate', {})
-            global_val_losses.update({rounds: global_val_loss.item()})
-            self.loss_history['global'] = {
-                'train': global_train_losses,
-                'evaluate': global_val_losses
-            }
-
-            # If global model is deemed to have stagnated, stop training
-            global_val_stopper(global_val_loss, self.global_model)
-            if global_val_stopper.early_stop:
-                logging.info("Global model has stagnated. Training round terminated!\n")
-                break
-
-            rounds += 1
-            pbar.update(1)
-        
-        pbar.close()
-
-        logging.debug(f"Objects in TTP: {self.crypto_provider}, {len(self.crypto_provider._objects)}", Class=BaseAlgorithm.__name__)
-        logging.debug(f"Objects in sy.local_worker: {sy.local_worker}, {len(sy.local_worker._objects)}", Class=BaseAlgorithm.__name__)
-
-        return self.global_model, self.local_models
-
-
-    def evaluate(
-        self, 
-        metas: List[str] = [], 
-        workers: List[str] = []
-    ) -> Tuple[Dict[str, Dict[str, th.Tensor]], Dict[str, th.Tensor]]:
-        """ Using the current instance of the global model, performs inference 
-            on pre-specified datasets.
-
-        Args:
-            metas (list(str)): Meta tokens indicating which datasets are to be
-                evaluated. If empty (default), all meta datasets (i.e. training,
-                validation and testing) will be evaluated
-            workers (list(str)): Worker IDs of workers whose datasets are to be
-                evaluated. If empty (default), evaluate all workers' datasets. 
-        Returns:
-            Inferences (dict(worker_id, dict(result_type, th.Tensor)))
-            losses (dict(str, th.Tensor))
-        """
-        DATA_MAP = {
-            'train': self.train_loader,
-            'evaluate': self.eval_loader,
-            'predict': self.test_loader
-        }
-
-        # If no meta filters are specified, evaluate all datasets 
-        metas = list(DATA_MAP.keys()) if not metas else metas
-
-        # If no worker filter are specified, evaluate all workers
-        workers = [w.id for w in self.workers] if not workers else workers
-
-        # Evaluate global model using datasets conforming to specified metas
-        inferences = {}
-        losses = {}
-        for meta, dataset in DATA_MAP.items():
-
-            if meta in metas:
-
-                worker_meta_inference, avg_loss = self.perform_FL_evaluation(
-                    datasets=dataset,
-                    workers=workers,
-                    is_shared=True
-                )
-
-                # inference = worker -> meta -> (y_pred, y_score)
-                for worker_id, meta_result in worker_meta_inference.items():
-
-                    worker_results = inferences.get(worker_id, {})
-                    worker_results[meta] = meta_result
-                    inferences[worker_id] = worker_results
-
-                losses[meta] = avg_loss
-        
-        return inferences, losses
-
-
-    def analyse(self):
-        """ Calculates contributions of each local model towards the current
-            state of the global model
-
-        Returns:
-        """
-        raise NotImplementedError
-
-
-    def export(self, out_dir: str = None, excluded: List[str] = []) -> dict:
-        """ Snapshots the current state of federated cycle and exports all 
-            models to file. A dictionary is produced as a rous
-
-            An archive's structure looks like this:
-            {
-                'global': {
-                    'origin': <crypto_provider ID>,
-                    'path': <path(s) to exported final global model(s)>,
-                    'loss_history': <path(s) to final global loss history(s)>,
-                    'checkpoints': {
-                        'round_0': {
-                            'epoch_0': {
-                                'origin': <crypto_provider ID>,
-                                'path': <path(s) to exported global model(s)>,
-                                'loss_history': <path(s) to global loss history(s)>,
-                            },
-                            'epoch_1': {
-                                'origin': <crypto_provider ID>,
-                                'path': <path(s) to exported globalmodel(s)>,
-                                'loss_history': <path(s) to global loss history(s)>,
-                            },
-                            ...
-                        },
-                        'round_1': {
-                            'epoch_0': {
-                                'origin': <crypto_provider ID>,
-                                'path': <path(s) to global exported model(s)>,
-                                'loss_history': <path(s) to global loss history(s)>,
-                            },
-                            'epoch_1': {
-                                'origin': <crypto_provider ID>,
-                                'path': <path(s) to exported global model(s)>,
-                                'loss_history': <path(s) to global loss history(s)>,
-                            },
-                            ...
-                        }
-                        ...
-                    }
-                },
-                'local_<idx>': {
-                    'origin': <worker ID>,
-                    'path': <path(s) to exported final local model(s)>,
-                    'loss_history': <path(s) to final local loss history(s)>,
-                    'checkpoints': {
-                        'round_0': {
-                            'epoch_0': {
-                                'origin': <crypto_provider ID>,
-                                'path': <path(s) to exported local model(s)>,
-                                'loss_history': <path(s) to local loss history(s)>,
-                            },
-                            'epoch_1': {
-                                'origin': <crypto_provider ID>,
-                                'path': <path(s) to exported local model(s)>,
-                                'loss_history': <path(s) to local loss history(s)>,
-                            },
-                            ...
-                        },
-                        'round_1': {
-                            'epoch_0': {
-                                'origin': <crypto_provider ID>,
-                                'path': <path(s) to exported local model(s)>,
-                                'loss_history': <path(s) to local loss history(s)>,
-                            },
-                            'epoch_1': {
-                                'origin': <crypto_provider ID>,
-                                'path': <path(s) to exported local model(s)>,
-                                'loss_history': <path(s) to local loss history(s)>,
-                            },
-                            ...
-                        }
-                        ...
-                    }
-                },
-                ...
-            }
-
-        Args:
-            out_dir (str): Path to output directory for export
-            excluded (list(str)): Federated attributes to skip when exporting.
-                Attribute options are as follows:
-                1) 'global': Skips current state of the global model
-                2) 'local': Skips current states of all local models
-                3) 'loss': Skips current state of global & local loss histories
-                4) 'checkpoint': Skips all checkpointed metadata
-        Returns:
-            Archive (dict)
-        """
-        # Override cached output directory with specified directory if any
-        out_dir = out_dir if out_dir else self.out_dir
-
-        def save_global_model():
-            if 'global' in excluded: return None
-            # Export global model to file
-            global_model_out_path = os.path.join(
-                out_dir, 
-                "global_model.pt"
-            )
-            # Only states can be saved, since Model is not picklable
-            th.save(self.global_model.state_dict(), global_model_out_path)
-            return global_model_out_path
-
-        def save_global_losses():
-            if 'loss' in excluded: return None
-            # Export global loss history to file
-            global_loss_out_path = os.path.join(
-                out_dir, 
-                "global_loss_history.json"
-            )
-            with open(global_loss_out_path, 'w') as glp:
-                print("Global Loss History:", self.loss_history['global'])
-                json.dump(self.loss_history['global'], glp)
-            return global_loss_out_path
-
-        def save_worker_model(worker_id, model):
-            if 'local' in excluded: return None
-            # Export local model to file
-            local_model_out_path = os.path.join(
-                out_dir, 
-                f"local_model_{worker_id}.pt"
-            )
-            if self.arguments.is_snn:
-                # Local models are saved directly to log their architectures
-                th.save(model, local_model_out_path)
-            else:
-                th.save(model.state_dict(), local_model_out_path)
-            return local_model_out_path
-
-        def save_worker_losses(worker_id):
-            if 'loss' in excluded: return None
-            # Export local loss history to file
-            local_loss_out_path = os.path.join(
-                out_dir, 
-                f"local_loss_history_{worker_id}.json"
-            )
-            with open(local_loss_out_path, 'w') as llp:
-                json.dump(self.loss_history['local'].get(worker_id, {}), llp)
-            return local_loss_out_path
-
-        out_paths = {}
-
-        # Package global metadata for storage
-        out_paths['global'] = {
-            'origin': self.crypto_provider.id,
-            'path': save_global_model(),
-            'loss_history': save_global_losses()
-        }
-        if 'checkpoint' not in excluded:
-            out_paths['global'].update({
-                'checkpoints': self.checkpoints.get(self.crypto_provider.id, {})
-            })
-
-        for idx, (worker_id, local_model) in enumerate(
-            self.local_models.items(), 
-            start=1
-        ):
-            # Package local metadata for storage
-            out_paths[f'local_{idx}'] = {
-                'origin': worker_id,
-                'path': save_worker_model(worker_id, model=local_model),
-                'loss_history': save_worker_losses(worker_id),
-            }
-            if 'checkpoint' not in excluded:
-                out_paths[f'local_{idx}'].update({
-                    'checkpoints': self.checkpoints.get(worker_id, {})
-                })
-
-        return out_paths
-
-
-    def restore(
-        self, 
-        archive: dict, 
-        version: Tuple[str, str] = None
-    ):
-        """ Restores model states from a previously archived training run. If 
-            version is not specified, then restore the final state of the grid.
-            If version is specified, restore the state of all models conforming
-            to that version's snapshot.
-
-            An archive's structure looks like this:
-            {
-                'global': {
-                    'origin': <crypto_provider ID>,
-                    'path': <path(s) to exported final global model(s)>,
-                    'loss_history': <path(s) to final global loss history(s)>,
-                    'checkpoints': {
-                        'round_0': {
-                            'epoch_0': {
-                                'origin': <crypto_provider ID>,
-                                'path': <path(s) to exported global model(s)>,
-                                'loss_history': <path(s) to globalloss history(s)>,
-                            },
-                            'epoch_1': {
-                                'origin': <crypto_provider ID>,
-                                'path': <path(s) to exported globalmodel(s)>,
-                                'loss_history': <path(s) to global loss history(s)>,
-                            },
-                            ...
-                        },
-                        'round_1': {
-                            'epoch_0': {
-                                'origin': <crypto_provider ID>,
-                                'path': <path(s) to global exported model(s)>,
-                                'loss_history': <path(s) to global loss history(s)>,
-                            },
-                            'epoch_1': {
-                                'origin': <crypto_provider ID>,
-                                'path': <path(s) to exported global model(s)>,
-                                'loss_history': <path(s) to global loss history(s)>,
-                            },
-                            ...
-                        }
-                        ...
-                    }
-                },
-                'local_<idx>': {
-                    'origin': <worker ID>,
-                    'path': <path(s) to exported final local model(s)>,
-                    'loss_history': <path(s) to final local loss history(s)>,
-                    'checkpoints': {
-                        'round_0': {
-                            'epoch_0': {
-                                'origin': <crypto_provider ID>,
-                                'path': <path(s) to exported local model(s)>,
-                                'loss_history': <path(s) to local loss history(s)>,
-                            },
-                            'epoch_1': {
-                                'origin': <crypto_provider ID>,
-                                'path': <path(s) to exported local model(s)>,
-                                'loss_history': <path(s) to local loss history(s)>,
-                            },
-                            ...
-                        },
-                        'round_1': {
-                            'epoch_0': {
-                                'origin': <crypto_provider ID>,
-                                'path': <path(s) to exported local model(s)>,
-                                'loss_history': <path(s) to local loss history(s)>,
-                            },
-                            'epoch_1': {
-                                'origin': <crypto_provider ID>,
-                                'path': <path(s) to exported local model(s)>,
-                                'loss_history': <path(s) to local loss history(s)>,
-                            },
-                            ...
-                        }
-                        ...
-                    }
-                },
-                ...
-            }
-
-        Args:
-            archive (dict): Dictionary containing versioned histories of 
-                exported filepaths corresponding to the state of models within a
-                training cycle
-            version (tuple(str)): A tuple where the first index indicates the
-                round index and the second the epoch index 
-                (i.e. (round_<r_idx>, epoch_<e_idx>))
-        """
-        for _, logs in archive.items():
-
-            logging.debug(f"Logs: {logs}")
-            archived_origin = logs['origin']
-
-            # Check if exact version of the federated grid was specified
-            if version:
-                round_idx = version[0]
-                epoch_idx = version[1]
-                filtered_version = logs['checkpoints'][round_idx][epoch_idx]
-                archived_state = th.load(filtered_version['path'])
-            
-            # Otherwise, load the final state of the grid
-            else:
-                archived_state = th.load(logs['path'])
-
-            if archived_origin == self.crypto_provider.id:
-                self.global_model.load_state_dict(archived_state)
-
-            else:
-
-                ###########################
-                # Implementation Footnote #
-                ###########################
-
-                # Because local models in SNN will be optimal models owned
-                # by the participants themselves, there are 2 ways of 
-                # handling model archival - Store the full model, or get 
-                # participants to register the architecture & hyperparameter
-                # sets of their optimal setup, while exporting the model
-                # weights. The former allows models to be captured alongside
-                # their architectures, hence removing the need for tracking 
-                # additional information unncessarily. However, models 
-                # exported this way have limited use outside of REST-RPC, 
-                # since they are pickled relative to the file structure of 
-                # the package. The latter is the more flexible approach, 
-                # since weights will still remain usable even outside the
-                # context of REST-RPC, as long as local model architectures,
-                # are available.  
-                
-                if self.arguments.is_snn:
-                    archived_model = archived_state
-                else:
-                    archived_model = copy.deepcopy(self.global_model)
-                    archived_model.load_state_dict(archived_state)
-                    
->>>>>>> bc8d9258
+#!/usr/bin/env python
+
+####################
+# Required Modules #
+####################
+
+# Generic/Built-in
+import asyncio
+import copy
+import json
+import logging
+import os
+from collections import OrderedDict
+from multiprocessing import Manager
+from pathlib import Path
+from typing import Tuple, List, Dict, Union
+
+# Libs
+import syft as sy
+import torch as th
+import tensorflow as tft
+from sklearn.metrics import (
+    accuracy_score, 
+    roc_curve,
+    roc_auc_score, 
+    auc, 
+    precision_recall_curve, 
+    precision_score,
+    recall_score,
+    f1_score, 
+    confusion_matrix
+)
+from sklearn.metrics.cluster import contingency_matrix
+from syft.messaging.message import ObjectMessage
+from syft.workers.websocket_client import WebsocketClientWorker
+from torch.optim.lr_scheduler import LambdaLR, CyclicLR
+from tqdm import tqdm
+
+# Custom
+from config import seed_everything
+from rest_rpc.training.core.arguments import Arguments
+from rest_rpc.training.core.early_stopping import EarlyStopping
+from rest_rpc.training.core.model import Model
+from rest_rpc.training.core.algorithms.abstract import AbstractAlgorithm
+
+# Synergos logging
+from SynergosLogger.init_logging import logging
+
+##################
+# Configurations #
+##################
+
+
+##################################################
+# Federated Algorithm Base Class - BaseAlgorithm #
+##################################################
+
+class BaseAlgorithm(AbstractAlgorithm):
+    """ 
+    Contains baseline functionality to all algorithms. Other specific 
+    algorithms will inherit all functionality for handling basic federated
+    mechanisms. Extensions of this class will need to override 5 key methods 
+    (i.e. `fit`, `evaluate`, `analyse`, `export`, `restore`)
+
+    IMPORTANT:
+    This class SHOULD NOT be instantiated by itself! instead, use it to subclass
+    other algorithms.
+
+    Attributes:
+        crypto_provider (VirtualWorker): Trusted Third Party coordinating FL
+        workers (list(WebsocketClientWorker)): All particiating CLIENT workers
+        arguments (Arguments): Arguments to be passed into each FL function
+        train_loader (sy.FederatedLoader): Training data in configured batches
+        eval_loader (sy.FederatedLoader): Validation data in configured batches
+        test_loader (sy.FederatedLoader): Testing data in configured batches
+        global_model (Model): Federatedly-trained Global model
+        local_models (dict(str, Models)): Most recent cache of local models
+        loss_history (dict): Local & global losses tracked throughout FL cycle
+    """
+    def __init__(
+        self, 
+        action: str,
+        crypto_provider: sy.VirtualWorker,
+        workers: List[WebsocketClientWorker],
+        arguments: Arguments,
+        train_loader: sy.FederatedDataLoader,
+        eval_loader: sy.FederatedDataLoader,
+        test_loader: sy.FederatedDataLoader,
+        global_model: Model,
+        local_models: Dict[str, Model] = {},
+        out_dir: str = '.',
+        **kwargs
+    ):
+        # General attributes
+        self.action = action
+
+        # Network attributes
+        self.crypto_provider = crypto_provider
+        self.workers = workers
+
+        # Data attributes
+        self.arguments = arguments
+        self.train_loader = train_loader
+        self.eval_loader = eval_loader
+        self.test_loader = test_loader
+        
+        # Model attributes
+        self.global_model = global_model
+        self.local_models = local_models
+        self.loss_history = {
+            'global': {
+                'train': {},
+                'evaluate': {}
+            },
+            'local': {}
+        }
+
+        # Optimisation attributes
+        self.loop = None
+
+        # Export Attributes
+        self.out_dir = out_dir
+        self.checkpoints = {}
+
+        # Avoid Pytorch deadlock issues
+        th.set_num_threads(1)
+
+    ############
+    # Checkers #
+    ############
+
+
+    ###########    
+    # Helpers #
+    ###########
+
+    def build_custom_criterion(self):
+        """ Augments a selected criterion with the ability to use FedProx
+
+        Returns:
+            Surrogate criterion (SurrogateCriterion)
+        """
+        CRITERION_NAME = self.arguments.criterion.__name__
+        ACTION = self.action
+
+        class SurrogateCriterion(self.arguments.criterion):
+            """ A wrapper class to augment a specified PyTorch criterion to 
+                suppport FedProx 
+            
+            Args:
+                mu (float): Regularisation term for gamma-inexact minimizer
+                l1_lambda (float): Regularisation term for L1 regularisation
+                l2_lambda (float): Regularisation term for L2 regularisation
+                **kwargs: Keyword arguments to pass to parent criterion
+                
+            Attributes:
+                mu (float): Regularisation term for gamma-inexact minimizer
+            """
+            def __init__(self, mu, l1_lambda, l2_lambda, **kwargs):
+                super(SurrogateCriterion, self).__init__(**kwargs)
+                self.__temp = [] # tracks minibatches
+                self._cache = [] # tracks epochs
+                self.mu = mu
+                self.l1_lambda = l1_lambda
+                self.l2_lambda = l2_lambda
+
+            def format_params(self, outputs: th.Tensor, labels: th.Tensor) -> th.Tensor:
+                """ Casts specified label tensors into an appropriate form
+                    compatible with the specified base criterion
+
+                Args:
+                    labels (th.Tensor): Target values used for loss calculation
+                Returns:
+                    Restructured labels (th.Tensor)
+                """
+                ###########################
+                # Implementation Footnote #
+                ###########################
+
+                # [Cause]
+                # Most criterions, if not all, can be split into 2 distinct 
+                # groups; 1 group requires both outputs & targets to have the
+                # exact same structure (i.e. (N,*)), while the other requires
+                # that the outputs (i.e. (N,C) or (N,D)) be different from 
+                # targets (i.e. (N,)). This is the result of specialised
+                # multiclass criterion as opposed to standard all purpose
+                # criterions.
+
+                # [Problems]
+                # Without explicitly stating the machine learning action to be 
+                # executed, labels are not handled properly, either being 
+                # inappropriately expanded/compressed, or not expressed in the 
+                # correct datatype/form. This results in criterion errors raised
+                # during the federated cycle
+
+                # [Solution]
+                # Add a parameter that explicitly specifies the machine learning 
+                # operation to be handled, and take the appropriate action. If
+                # labels handled are for a regression problem, it is assumed 
+                # that its (N,) structure is already correct -> No need for
+                # reformatting. However, if labels handled are instead for a
+                # classification problem, then labels for binary classification
+                # will remain unchanged (since outputs are (N,)), but labels
+                # for multiclass classification must be OHE-ed.
+
+                # Supported Losses
+                N_STAR_FORMAT = [
+                    "L1Loss", "MSELoss", "PoissonNLLLoss", "KLDivLoss",
+                    "BCELoss", "BCEWithLogitsLoss", "SmoothL1Loss"
+                ]
+                N_C_N_FORMAT = ["CrossEntropyLoss", "NLLLoss"]
+                STAR_FORMAT = ["HingeEmbeddingLoss", "SoftMarginLoss"]
+
+                # Unsupported Losses
+                N_C_N_C_FORMAT = [
+                    "MultiLabelMarginLoss", 
+                    "MultiLabelSoftMarginLoss"
+                ]
+                N_D_N_FORMAT = [
+                    "MarginRankingLoss"
+                ]
+                MISC_FORMAT = [
+                    "CosineEmbeddingLoss", "TripletMarginLoss", "CTCLoss"
+                ]
+
+                logging.debug(f"Action: {ACTION}, Output shape: {outputs.shape}, Target shape: {labels.shape}")
+                if CRITERION_NAME in MISC_FORMAT + N_D_N_FORMAT:
+                    logging.error("ValueError: Specified criterion is currently not supported!", Class=BaseAlgorithm.__name__)
+                    raise ValueError("Specified criterion is currently not supported!")
+                elif (
+                    (ACTION == "classify" and outputs.shape[-1] > 1) and
+                    (CRITERION_NAME not in N_C_N_FORMAT)
+                ):
+                    # One-hot encode predicted labels
+                    ohe_labels = th.nn.functional.one_hot(
+                        labels,
+                        num_classes=outputs.shape[-1] # assume labels max dim = 2
+                    )
+                    formatted_labels = (
+                        ohe_labels
+                        if CRITERION_NAME in N_C_N_C_FORMAT 
+                        else ohe_labels.float()
+                    )
+                    return outputs, formatted_labels    # [(N,*), (N,*)]
+                else:
+                    # Labels are loaded as (N,1) by default in worker
+                    return outputs, labels  # [(N,1),(N,1)] or [(N,*),(N,1)]
+
+            def forward(self, outputs, labels, w, wt):
+                # Format labels into criterion-compatible
+                formatted_outputs, formatted_labels = self.format_params(
+                    outputs=outputs,
+                    labels=labels
+                )
+    
+                # Calculate normal criterion loss
+                logging.debug(f"Labels type: {labels.shape} {labels.type()}", Class=BaseAlgorithm.__name__)
+                logging.debug(f"Formatted labels type: {formatted_labels.shape} {formatted_labels.type()}", Class=BaseAlgorithm.__name__)
+                loss = super().forward(formatted_outputs, formatted_labels)
+                logging.debug(f"Criterion Loss: {loss.location}", Class=BaseAlgorithm.__name__)
+
+                # Calculate regularisation terms
+                # Note: All regularisation terms have to be collected in some 
+                #       iterable first before summing up because in-place 
+                #       operation break PyTorch's computation graph
+                fedprox_reg_terms = []
+                l1_reg_terms = []
+                l2_reg_terms = []
+                for layer, layer_w in w.items():
+                    
+                    # Extract corresponding global layer weights
+                    layer_wt = wt[layer]
+
+                    # Note: In syft==0.2.4, 
+                    # 1) `th.norm(<PointerTensor>)` will always return 
+                    #    `tensor(0.)`, hence the need to manually apply the 
+                    #    regularisation formulas. However, in future versions 
+                    #    when this issue is solved, revert back to cleaner 
+                    #    implementation using `th.norm`.
+
+                    # Calculate FedProx regularisation
+                    """ 
+                    [REDACTED in syft==0.2.4]
+                    norm_diff = th.norm(layer_w - layer_wt)
+                    fp_reg_term = self.mu * 0.5 * (norm_diff**2)
+                    """
+                    norm_diff = th.pow((layer_w - layer_wt), 2).sum()
+                    fp_reg_term = self.mu * 0.5 * norm_diff # exp cancelled out
+                    fedprox_reg_terms.append(fp_reg_term)
+                    
+                    # Calculate L1 regularisation
+                    """
+                    [REDACTED in syft==0.2.4]
+                    l1_norm = th.norm(layer_w, p=1)
+                    l1_reg_term = self.l1_lambda * l1_norm
+                    """
+                    l1_norm = layer_w.abs().sum()
+                    l1_reg_term = self.l1_lambda * l1_norm
+                    l1_reg_terms.append(l1_reg_term)
+                    
+                    # Calculate L2 regularisation
+                    """
+                    [REDACTED in syft==0.2.4]
+                    l2_norm = th.norm(layer_w, p=2)
+                    l2_reg_term = self.l2_lambda * 0.5 * (l2_norm)**2
+                    """
+                    l2_norm = th.pow(layer_w, 2).sum()
+                    l2_reg_term = self.l2_lambda * 0.5 * l2_norm
+                    l2_reg_terms.append(l2_reg_term)
+                
+                # Summing up from a list instead of in-place changes 
+                # prevents the breaking of the autograd's computation graph
+                fedprox_loss = th.stack(fedprox_reg_terms).sum()
+                l1_loss = th.stack(l1_reg_terms).sum()
+                l2_loss = th.stack(l2_reg_terms).sum()
+
+                # Add up all losses involved
+                surrogate_loss = loss + fedprox_loss + l1_loss + l2_loss
+
+                # Store result in cache
+                self.__temp.append(surrogate_loss)
+                
+                return surrogate_loss
+
+            def log(self):
+                """ Computes mean loss across all current runs & caches the result """
+                avg_loss = th.mean(th.stack(self.__temp), dim=0)
+                self._cache.append(avg_loss)
+                self.__temp.clear()
+                return avg_loss
+            
+            def reset(self):
+                self.__temp = []
+                self._cache = []
+                return self
+
+        return SurrogateCriterion
+
+
+    def generate_local_models(self) -> Dict[WebsocketClientWorker, sy.Plan]:
+        """ Abstracts the generation of local models in a federated learning
+            context. For default FL training (i.e. non-SNN/FedAvg/Fedprox),
+            local models generated are clones of the previous round's global
+            model. Conversely, in SNN, the local models are instances of
+            participant-specified models with supposedly pre-optimised
+            architectures.
+
+            IMPORTANT: 
+            DO NOT distribute models (i.e. .send()) to local workers. Sending &
+            retrieval have to be handled in the same functional context, 
+            otherwise PySyft will have a hard time cleaning up residual tensors.
+
+        Returns:
+            Distributed context-specific local models (dict(str, Model))
+        """
+        return {w: self.global_model.copy() for w in self.workers}
+
+
+    def perform_parallel_training(
+        self,
+        datasets: dict, 
+        models: dict, 
+        cache: dict, 
+        optimizers: dict, 
+        schedulers: dict, 
+        criterions: dict, 
+        stoppers: dict, 
+        rounds: int,
+        epochs: int
+    ):
+        """ Parallelizes training across each distributed dataset 
+            (i.e. simulated worker) Parallelization here refers to the 
+            training of all distributed models per epoch.
+            Note: All objects involved in this set of operations have
+                already been distributed to their respective workers
+
+        Args:
+            datasets   (dict(DataLoader)): Distributed training datasets
+            models     (dict(nn.Module)): Local models
+            cache      (dict(nn.Module)): Cached models from previous rounds
+            optimizers (dict(th.optim)): Local optimizers
+            schedulers (dict(lr_scheduler)): Local LR schedulers
+            criterions (dict(th.nn)): Custom local objective function
+            stoppers   (dict(EarlyStopping)): Local early stopping drivers
+            rounds (int): Current round of training
+            epochs (int): No. of epochs to train each local model
+        Returns:
+            trained local models
+        """ 
+        # Tracks which workers have reach an optimal/stagnated model
+        # WORKERS_STOPPED = Manager().list()
+        WORKERS_STOPPED = []
+
+        async def train_worker(packet):
+            """ Train a worker on its single batch, and does an in-place 
+                updates for its local model, optimizer & criterion 
+            
+            Args:
+                packet (dict):
+                    A single packet of data containing the worker and its
+                    data to be trained on 
+
+            """ 
+            worker, (data, labels) = packet
+
+            logging.debug(f"Data: {data}, {type(data)}, {data.shape}", Class=BaseAlgorithm.__name__)
+            logging.debug(f"Labels: {labels}, {type(labels)}, {labels.shape}", Class=BaseAlgorithm.__name__)
+
+            #for i in list(self.global_model.parameters()):
+                #logging.debug(f"Model parameters: {i}, {type(i)}, {i.shape}")
+
+            # Extract essentials for training
+            curr_global_model = cache[worker]
+            curr_local_model = models[worker]
+            curr_optimizer = optimizers[worker]
+            curr_criterion = criterions[worker]
+
+            # Check if worker has been stopped
+            if worker.id not in WORKERS_STOPPED:
+
+                #logging.debug(f"Before training - Local Gradients for {worker}:\n {list(curr_local_model.parameters())[0].grad}")
+                # curr_global_model = self.secret_share(curr_global_model)
+                # curr_local_model = self.secret_share(curr_local_model)
+                curr_global_model = curr_global_model.send(worker)
+                curr_local_model = curr_local_model.send(worker)
+
+                logging.debug(f"Location of global model: {curr_global_model.location}", Class=BaseAlgorithm.__name__)
+                logging.debug(f"Location of local model: {curr_local_model.location}", Class=BaseAlgorithm.__name__)
+                logging.debug(f"Location of X & y: {data.location} {labels.location}", Class=BaseAlgorithm.__name__)
+
+                # Zero gradients to prevent accumulation  
+                curr_local_model.train()
+                curr_optimizer.zero_grad() 
+
+                # Forward Propagation
+                outputs = curr_local_model(data)
+                logging.debug(f"Data shape: {data.shape}", Class=BaseAlgorithm.__name__)
+                logging.debug(f"Output size: {outputs.shape}", Class=BaseAlgorithm.__name__)
+                logging.debug(f"Augmented labels size: {labels.shape}", Class=BaseAlgorithm.__name__)
+
+                loss = curr_criterion(
+                    outputs=outputs, 
+                    labels=labels,
+                    w=curr_local_model.state_dict(),
+                    wt=curr_global_model.state_dict()
+                )
+
+                # Backward propagation
+                loss.backward()
+                curr_optimizer.step()
+
+                curr_global_model = curr_global_model.get()
+                curr_local_model = curr_local_model.get()
+                # logging.debug(f"After training - Local Gradients for {worker}:\n {list(curr_local_model.parameters())[0].grad}")
+
+            # Update all involved objects
+            assert models[worker] is curr_local_model
+            assert optimizers[worker] is curr_optimizer
+            assert criterions[worker] is curr_criterion
+
+        async def train_batch(batch):
+            """ Asynchronously train all workers on their respective 
+                allocated batches 
+
+            Args:
+                batch (dict): 
+                    A single batch from a sliced dataset stratified by
+                    workers and their respective packets. A packet is a
+                    tuple pairing of the worker and its data slice
+                    i.e. (worker, (data, labels))
+            """
+            for worker_future in asyncio.as_completed(
+                map(train_worker, batch.items())
+            ):
+                await worker_future
+
+        async def check_for_stagnation(worker):
+            """ After a full epoch, check if training for worker has 
+                stagnated
+
+            Args:
+                worker (WebsocketServerWorker): Worker to be evaluated
+            """
+            # Extract essentials for adaptation
+            curr_local_model = models[worker]
+            curr_criterion = criterions[worker]
+            curr_scheduler = schedulers[worker]
+            curr_stopper = stoppers[worker]
+
+            # Check if worker has been stopped
+            if worker.id not in WORKERS_STOPPED:
+
+                # Retrieve final loss computed for this epoch for evaluation
+                final_batch_loss = curr_criterion.log()
+                curr_stopper(final_batch_loss, curr_local_model)
+
+                # If model is deemed to have stagnated, stop training
+                if curr_stopper.early_stop:
+                    WORKERS_STOPPED.append(worker.id)
+                    
+                # else, perform learning rate decay
+                else:
+                    curr_scheduler.step()
+
+            assert schedulers[worker] is curr_scheduler
+            assert stoppers[worker] is curr_stopper 
+
+        async def train_datasets(datasets):
+            """ Train all batches in a composite federated dataset """
+            # Note: All TRAINING must be synchronous w.r.t. each batch, so
+            #       that weights can be updated sequentially!
+            for batch in datasets:
+                await train_batch(batch)
+            
+            logging.debug(f"Before stagnation evaluation: Workers stopped: {WORKERS_STOPPED}", Class=BaseAlgorithm.__name__)
+            stagnation_futures = [
+                check_for_stagnation(worker) 
+                for worker in self.workers
+            ]
+            await asyncio.gather(*stagnation_futures)
+            logging.debug(f"After stagnation evaluation: Workers stopped: {WORKERS_STOPPED}", Class=BaseAlgorithm.__name__)
+
+        loop = asyncio.new_event_loop()
+        asyncio.set_event_loop(loop)
+
+        try:
+            for epoch in range(epochs):
+
+                asyncio.get_event_loop().run_until_complete(
+                    train_datasets(datasets=datasets)
+                )
+
+                # Update cache for local models
+                self.local_models = {w.id:lm for w,lm in models.items()}
+
+                # Export ONLY local models. Losses will be accumulated and
+                # cached. This is to prevent the autograd computation graph
+                # from breaking and interfering with weight updates
+                round_key = f"round_{rounds}"
+                epoch_key = f"epoch_{epoch}"
+                checkpoint_dir = os.path.join(
+                    self.out_dir, 
+                    "checkpoints",
+                    round_key, 
+                    epoch_key
+                )
+                Path(checkpoint_dir).mkdir(parents=True, exist_ok=True)
+                grid_checkpoint = self.export(
+                    out_dir=checkpoint_dir,
+                    excluded=['checkpoint']
+                )
+                for _, logs in grid_checkpoint.items():
+                    origin = logs.pop('origin')
+
+                    # Note: Structure - {worker: {round: {epoch: {...}}}}
+                    worker_archive = self.checkpoints.get(origin, {}) 
+                    round_archive = worker_archive.get(round_key, {}) 
+                    round_archive.update({epoch_key: logs})           
+                    worker_archive.update({round_key: round_archive})
+                    self.checkpoints.update({origin: worker_archive})
+
+        finally:
+            loop.close()
+
+        return models, optimizers, schedulers, criterions, stoppers
+
+    
+    def calculate_global_params(self, global_model, models, datasets):
+        """ Aggregates weights from locally trained models after a round.
+
+            Note: 
+                This is based on the assumption that querying database size 
+                does not break FL abstraction (i.e. unwilling to share 
+                quantity)
+
+        Args:
+            global_model (nn.Module): Global model to be trained federatedly
+            models (dict(nn.Module)): Trained local models
+            datasets (dict(sy.FederatedDataLoader)): Distributed datasets
+        Returns:
+            Aggregated parameters (OrderedDict)
+        """
+        param_types = global_model.state_dict().keys()
+        model_states = {w: m.state_dict() for w,m in models.items()}
+
+        # Find size of all distributed datasets for computing scaling factor
+        obs_counts = {}
+        for batch in datasets:
+            for worker, (data, _) in batch.items():
+                obs_counts[worker] = obs_counts.get(worker, 0) + len(data)
+
+        # Calculate scaling factors for each worker
+        scale_coeffs = {
+            worker: local_count/sum(obs_counts.values()) 
+            for worker, local_count in obs_counts.items()
+        }
+
+        # PyTorch models can only swap weights of the same structure. Hence,
+        # aggregate weights while maintaining original layering structure
+        aggregated_params = OrderedDict()
+        for p_type in param_types:
+
+            param_states = [
+                th.mul(
+                    model_states[w][p_type],
+                    scale_coeffs[w]
+                ) for w in self.workers
+            ]
+
+            layer_shape = tuple(global_model.state_dict()[p_type].shape)
+
+            aggregated_params[p_type] = th.stack(
+                param_states,
+                dim=0
+            ).sum(dim=0).view(*layer_shape)
+
+        return aggregated_params
+ 
+
+    def perform_FL_evaluation(self, datasets, workers=[], is_shared=True, **kwargs): 
+        """ Obtains predictions given a validation/test dataset upon 
+            a specified trained global model.
+            
+        Args:
+            datasets (tuple(th.Tensor)): A validation/test dataset
+            workers (list(str)): Filter to select specific workers to infer on
+            is_shared (bool): Toggles whether SMPC is turned on
+            **kwargs: Miscellaneous keyword arguments for future use
+        Returns:
+            Tagged prediction tensor (sy.PointerTensor)
+        """
+
+        async def evaluate_worker(packet):
+            """ Evaluate a worker on its single packet of minibatch data
+            
+            Args:
+                packet (dict):
+                    A single packet of data containing the worker and its
+                    data to be evaluated upon
+            """ 
+            logging.debug(f"packet: {packet}")
+
+            worker, (data, labels) = packet
+            logging.debug(f"Data: {data}, {type(data)}, {data.shape}", Class=BaseAlgorithm.__name__)
+            logging.debug(f"Labels: {labels}, {type(labels)}, {labels.shape}", Class=BaseAlgorithm.__name__)
+            logging.debug(f"Worker: {worker}, {type(worker)}", Class=BaseAlgorithm.__name__)
+
+            #for i in list(self.global_model.parameters()):
+                #logging.debug(f"Model parameters: {i}, {type(i)}, {i.shape}")
+
+            # Skip predictions if filter was specified, and current worker was
+            # not part of the selected workers
+            if workers and (worker.id not in workers):
+                return {}, None
+
+            self.global_model = self.global_model.send(worker)
+            self.local_models[worker.id] = self.local_models[worker.id].send(worker)
+
+            self.global_model.eval()
+            self.local_models[worker.id].eval()
+            with th.no_grad():
+
+                outputs = self.global_model(data).detach()
+
+                if self.action == "regress":
+                    # Predictions are the raw outputs
+                    pass
+
+                elif self.action == "classify":
+                    class_count = outputs.shape[1]
+                    # If multi-class, use argmax
+                    if class_count > 2:
+                        # One-hot encode predicted labels
+                        _, predictions = outputs.max(axis=1)
+                    else:
+                        # For binary, use 0.5 as threshold
+                        predictions = (outputs > 0.5).float()
+
+                else:
+                    logging.error(f"ValueError: ML action {self.action} is not supported!", Class=BaseAlgorithm.__name__)
+                    raise ValueError(f"ML action {self.action} is not supported!")
+
+                # Compute loss
+                surrogate_criterion = self.build_custom_criterion()(
+                    **self.arguments.criterion_params
+                )
+
+                loss = surrogate_criterion(
+                    outputs=outputs, 
+                    labels=labels,
+                    w=self.local_models[worker.id].state_dict(),
+                    wt=self.global_model.state_dict()
+                )
+
+            self.local_models[worker.id] = self.local_models[worker.id].get()
+            self.global_model = self.global_model.get()
+
+            #############################################
+            # Inference V1: Assume TTP's role is robust #
+            #############################################
+            # In this version, TTP's coordination is not deemed to be breaking
+            # FL rules. Hence predictions & labels can be pulled in locally for
+            # calculating statistics, before sending the labels back to worker.
+
+            # labels = labels.get()
+            # outputs = outputs.get()
+            # predictions = predictions.get()
+
+            # logging.debug(f"labels: {labels}, outputs: {outputs}, predictions: {predictions}")
+
+            # # Calculate accuracy of predictions
+            # accuracy = accuracy_score(labels.numpy(), predictions.numpy())
+            
+            # # Calculate ROC-AUC for each label
+            # roc = roc_auc_score(labels.numpy(), outputs.numpy())
+            # fpr, tpr, _ = roc_curve(labels.numpy(), outputs.numpy())
+            
+            # # Calculate Area under PR curve
+            # pc_vals, rc_vals, _ = precision_recall_curve(labels.numpy(), outputs.numpy())
+            # auc_pr_score = auc(rc_vals, pc_vals)
+            
+            # # Calculate F-score
+            # f_score = f1_score(labels.numpy(), predictions.numpy())
+
+            # # Calculate contingency matrix
+            # ct_matrix = contingency_matrix(labels.numpy(), predictions.numpy())
+            
+            # # Calculate confusion matrix
+            # cf_matrix = confusion_matrix(labels.numpy(), predictions.numpy())
+            # logging.debug(f"Confusion matrix: {cf_matrix}")
+
+            # TN, FP, FN, TP = cf_matrix.ravel()
+            # logging.debug(f"TN: {TN}, FP: {FP}, FN: {FN}, TP: {TP}")
+
+            # # Sensitivity, hit rate, recall, or true positive rate
+            # TPR = TP/(TP+FN) if (TP+FN) != 0 else 0
+            # # Specificity or true negative rate
+            # TNR = TN/(TN+FP) if (TN+FP) != 0 else 0
+            # # Precision or positive predictive value
+            # PPV = TP/(TP+FP) if (TP+FP) != 0 else 0
+            # # Negative predictive value
+            # NPV = TN/(TN+FN) if (TN+FN) != 0 else 0
+            # # Fall out or false positive rate
+            # FPR = FP/(FP+TN) if (FP+TN) != 0 else 0
+            # # False negative rate
+            # FNR = FN/(TP+FN) if (TP+FN) != 0 else 0
+            # # False discovery rate
+            # FDR = FP/(TP+FP) if (TP+FP) != 0 else 0
+
+            # statistics = {
+            #     'accuracy': accuracy,
+            #     'roc_auc_score': roc,
+            #     'pr_auc_score': auc_pr_score,
+            #     'f_score': f_score,
+            #     'TPR': TPR,
+            #     'TNR': TNR,
+            #     'PPV': PPV,
+            #     'NPV': NPV,
+            #     'FPR': FPR,
+            #     'FNR': FNR,
+            #     'FDR': FDR,
+            #     'TP': TP,
+            #     'TN': TN,
+            #     'FP': FP,
+            #     'FN': FN
+            # }
+
+            # labels = labels.send(worker)
+
+            # return {worker: statistics}
+
+            ####################################################################
+            # Inference V1.5: Assume TTP's role is robust, but avoid violation #
+            ####################################################################
+            # In this version, while TTP's coordination is also not deemed to be
+            # breaking FL rules, the goal is to violate the minimum no. of
+            # federated procedures. Here, only outputs & predictions can be 
+            # pulled in locally, since they are deemed to be TTP-generated.
+            # However, statistical calculation will be orchestrated to be done
+            # at worker nodes, and be sent back via a flask payload. This way,
+            # the TTP avoids even looking at client's raw data, only interacting
+            # with derivative information. 
+
+            outputs = outputs.get()
+            predictions = (
+                predictions.get()
+                if self.action == "classify" 
+                else outputs # for regression, predictions are raw outputs
+            )
+            loss = loss.get()
+
+            return {worker: {"y_pred": predictions, "y_score": outputs}}, loss
+
+            ####################################################################
+            # Inference V2: Strictly enforce federated procedures in inference #
+            ####################################################################
+
+            # Override garbage collection to allow for post-inference tracking
+            # data.set_garbage_collect_data(False)
+            # labels.set_garbage_collect_data(False)
+            # outputs.set_garbage_collect_data(False)
+            # predictions.set_garbage_collect_data(False)
+
+            # data_id = data.id_at_location
+            # labels_id = labels.id_at_location
+            # outputs_id = outputs.id_at_location
+            # predictions_id = predictions.id_at_location
+
+            # data = data.get()
+            # labels = labels.get()
+            # outputs = outputs.get()
+            # # predictions = predictions.get()
+
+            # logging.debug(f"Before transfer - Worker: {worker}")
+
+            # worker._send_msg_and_deserialize("register_obj", obj=data.tag("#minibatch"))#, obj_id=data_id)
+            # worker._send_msg_and_deserialize("register_obj", obj=labels.tag("#minibatch"))#, obj_id=labels_id)
+            # worker._send_msg_and_deserialize("register_obj", obj=outputs.tag("#minibatch"))#, obj_id=outputs_id)
+            # worker._send_msg_and_deserialize("register_obj", obj=predictions.tag("#minibatch"))#, obj_id=predictions_id)
+
+            # logging.debug(f"After transfer - Worker: {worker}")
+
+            # inferences = {
+            #     worker: {
+            #         'data': 1,
+            #         'labels': 2,
+            #         'outputs': 3,
+            #         'predictions': 4 
+            #     }
+            # }
+
+            # # Convert collection of object IDs accumulated from minibatch 
+            # inferencer = Inferencer(inferences=inferences, **kwargs["keys"])
+            # # converted_stats = inferencer.infer(reg_records=kwargs["registrations"])
+            # converted_stats = await inferencer._collect_all_stats(reg_records=kwargs["registrations"])
+
+            # self.global_model = self.global_model.get()
+            # return converted_stats
+
+        async def evaluate_batch(batch):
+            """ Asynchronously train all workers on their respective 
+                allocated batches 
+
+            Args:
+                batch (dict): 
+                    A single batch from a sliced dataset stratified by
+                    workers and their respective packets. A packet is a
+                    tuple pairing of the worker and its data slice
+                    i.e. (worker, (data, labels))
+            """
+            logging.debug(f"Batch: {batch}, {type(batch)}", Class=BaseAlgorithm.__name__)
+
+            batch_evaluations = {}
+            batch_losses = []
+
+            # If multiple prediction sets have been declared across all workers,
+            # batch will be a dictionary i.e. {<worker_1>: (data, labels), ...}
+            if isinstance(batch, dict):
+
+                for worker_future in asyncio.as_completed(
+                    map(evaluate_worker, batch.items())
+                ):
+                    evaluated_worker_batch, loss = await worker_future
+                    batch_evaluations.update(evaluated_worker_batch)
+                    batch_losses.append(loss)
+
+            # If only 1 prediction set is declared (i.e. only 1 guest present), 
+            # batch will be a tuple i.e. (data, label)
+            elif isinstance(batch, tuple):
+                data, labels = batch
+
+                if data.location != labels.location:
+                    logging.error(f"RuntimeError: Feature data and label data are not in the same location!", Class=BaseAlgorithm.__name__)
+                    raise RuntimeError("Feature data and label data are not in the same location!")
+                
+                packet = (data.location, batch)
+                evaluated_worker_batch, loss = await evaluate_worker(packet)
+                batch_evaluations.update(evaluated_worker_batch)
+                batch_losses.append(loss)
+
+            return batch_evaluations, batch_losses
+
+        async def evaluate_datasets(datasets):
+            """ Train all batches in a composite federated dataset """
+            # Note: Unlike in training, inference does not require any weight
+            #       tracking, thus each batch can be processed asynchronously 
+            #       as well!
+            batch_futures = [evaluate_batch(batch) for batch in datasets]
+            all_batch_evaluations = await asyncio.gather(*batch_futures)
+
+            ##########################################################
+            # Inference V1: Exercise TTP's role as secure aggregator #
+            ##########################################################
+            
+            # all_worker_stats = {}
+            # all_worker_preds = {}
+
+            # for b_count, (batch_evaluations, batch_predictions) in enumerate(
+            #     all_batch_evaluations, 
+            #     start=1
+            # ):
+            #     for worker, batch_stats in batch_evaluations.items():
+
+            #         # Manage statistical aggregation
+            #         aggregated_stats = all_worker_stats.get(worker.id, {})
+            #         for stat, value in batch_stats.items():
+                        
+            #             if stat in ["TN", "FP", "FN", "TP"]:
+            #                 total_val = aggregated_stats.get(stat, 0.0) + value
+            #                 aggregated_stats[stat] = total_val
+
+            #             else:
+            #                 sliding_stat_avg = (
+            #                     aggregated_stats.get(stat, 0.0)*(b_count-1) + value
+            #                 ) / b_count
+            #                 aggregated_stats[stat] = sliding_stat_avg
+
+            #         all_worker_stats[worker.id] = aggregated_stats
+
+            ####################################################################
+            # Inference V1.5: Assume TTP's role is robust, but avoid violation #
+            ####################################################################
+
+            all_worker_outputs = {}
+            all_losses = []
+            for batch_evaluations, batch_losses in all_batch_evaluations:
+
+                for worker, outputs in batch_evaluations.items():
+
+                    aggregated_outputs = all_worker_outputs.get(worker.id, {})
+                    for _type, result in outputs.items():
+
+                        aggregated_results = aggregated_outputs.get(_type, [])
+                        aggregated_results.append(result)
+                        aggregated_outputs[_type] = aggregated_results
+
+                    all_worker_outputs[worker.id] = aggregated_outputs
+
+                all_losses += batch_losses
+
+            # Concatenate all batch outputs for each worker
+            all_combined_outputs = {
+                worker_id: {
+                    _type: th.cat(res_collection, dim=0).numpy().tolist()
+                    for _type, res_collection in batch_outputs.items()
+                }
+                for worker_id, batch_outputs in all_worker_outputs.items()
+            }
+            
+            relevant_losses = [loss for loss in all_losses if loss is not None]
+            avg_loss = (
+                th.mean(th.stack(relevant_losses), dim=0) 
+                if relevant_losses 
+                else None
+            )
+            return all_combined_outputs, avg_loss
+
+            ####################################################################
+            # Inference V2: Strictly enforce federated procedures in inference #
+            ####################################################################
+
+            # for batch_evaluations in all_batch_evaluations:
+            #     for worker, batch_obj_ids in batch_evaluations.items():
+
+            #         minibatch_ids = all_worker_stats.get(worker.id, [])
+            #         minibatch_ids.append(batch_obj_ids)
+            #         all_worker_stats[worker.id] = minibatch_ids
+
+
+        loop = asyncio.new_event_loop()
+        asyncio.set_event_loop(loop)
+
+        try:
+            all_combined_outputs, avg_loss = asyncio.get_event_loop().run_until_complete(
+                evaluate_datasets(datasets=datasets)
+            )
+
+        finally:
+            loop.close()
+
+        return all_combined_outputs, avg_loss
+
+    ##################
+    # Core Functions #
+    ##################
+
+    def initialise(self):
+        """ Encapsulates all operations required for Fedprox suppport for all
+            subsequent child algorithms
+        """
+        # Generate K copies of template model, representing local models for
+        # each worker in preparation for parallel training, and send them to
+        # their designated workers
+        # Note: This step is crucial because it is able prevent pointer 
+        #       mutation, which comes as a result of copying pointers (refer
+        #       to Part 4, section X), specifically if the global pointer 
+        #       was copied directly.
+        local_models = self.generate_local_models()
+
+        # Model weights from previous round for subsequent FedProx 
+        # comparison. Due to certain nuances stated below, they have to be
+        # specified here. 
+        # Note - In syft==0.2.4: 
+        # 1) copy.deepcopy(PointerTensor) causes "TypeError: clone() got an 
+        #    unexpected keyword argument 'memory_format'"
+        # 2) Direct cloning of dictionary of models causes "TypeError: can't 
+        #    pickle module objects"
+        prev_models = self.generate_local_models()
+        
+        optimizers = {
+            w: self.arguments.optimizer( 
+                **self.arguments.optimizer_params,
+                params=model.parameters()
+            ) for w, model in local_models.items()
+        }
+
+        schedulers = {
+            w: self.arguments.lr_scheduler(
+                **self.arguments.lr_decay_params,
+                optimizer=optimizer
+            )
+            for w, optimizer in optimizers.items()
+        }
+
+        criterions = {
+            w: self.build_custom_criterion()(
+                **self.arguments.criterion_params
+            ) for w,m in local_models.items()
+        }
+        
+        stoppers = {
+            w: EarlyStopping(
+                **self.arguments.early_stopping_params
+            ) for w,m in local_models.items()
+        }
+
+        return (
+            local_models,
+            prev_models, 
+            optimizers, 
+            schedulers, 
+            criterions, 
+            stoppers
+        )
+
+
+    def fit(self):
+        """ Performs federated training using a pre-specified model as
+            a template, across initialised worker nodes, coordinated by
+            a ttp node.
+            
+        Returns:
+            Trained global model (Model)
+        """
+        ###########################
+        # Implementation Footnote #
+        ###########################
+
+        # However, due to certain PySyft nuances (refer to Part 4, section 1: 
+        # Frame of Reference) there is a need to choose a conceptual 
+        # representation of the overall architecture. Here, the node agnostic 
+        # variant is implemented. Model is stored in the server -> Client 
+        # (i.e. 'Me') does not interact with it
+        
+        # Note: If MPC is requested, global model itself cannot be shared, only 
+        # its copies are shared. This is due to restrictions in PointerTensor 
+        # mechanics.
+
+        global_val_stopper = EarlyStopping(**self.arguments.early_stopping_params)
+
+        rounds = 0
+        pbar = tqdm(total=self.arguments.rounds, desc='Rounds', leave=True)
+        while rounds < self.arguments.rounds:
+
+            # logging.debug(f"Current global model:\n {self.global_model.state_dict()}")
+            # logging.debug(f"Global Gradients:\n {list(self.global_model.parameters())[0].grad}")
+
+            (
+                local_models,
+                prev_models, 
+                optimizers, 
+                schedulers, 
+                criterions, 
+                stoppers
+            ) = self.initialise()
+            
+            (retrieved_models, _, _, _, _) = self.perform_parallel_training(
+                datasets=self.train_loader, 
+                models=local_models,
+                cache=prev_models,
+                optimizers=optimizers, 
+                schedulers=schedulers,
+                criterions=criterions, 
+                stoppers=stoppers,
+                rounds=rounds,
+                epochs=self.arguments.epochs
+            )
+            logging.debug(f"Current global model:\n {self.global_model.state_dict()}")
+
+            # Retrieve all models from their respective workers
+            aggregated_params = self.calculate_global_params(
+                self.global_model, 
+                retrieved_models, 
+                self.train_loader
+            )
+
+            # Update weights with aggregated parameters 
+            self.global_model.load_state_dict(aggregated_params)
+            logging.debug(f"New global model:\n {self.global_model.state_dict()}")
+
+            final_local_losses = {
+                w.id: c._cache[-1].get()
+                for w,c in criterions.items()
+            }
+
+            # Store local losses for analysis
+            for w_id, loss in final_local_losses.items():
+                local_loss_archive = self.loss_history['local'].get(w_id, {})
+                local_loss_archive.update({rounds: loss.item()})
+                self.loss_history['local'][w_id] = local_loss_archive
+
+            global_train_loss = th.mean(
+                th.stack(list(final_local_losses.values())),
+                dim=0
+            )
+
+            # Validate the global model
+            _, evaluation_losses = self.evaluate(metas=['evaluate'])
+            global_val_loss = evaluation_losses['evaluate']
+
+            # Store global losses for analysis
+            global_loss_archive = self.loss_history['global']
+            global_train_losses = global_loss_archive.get('train', {})
+            global_train_losses.update({rounds: global_train_loss.item()})
+            global_val_losses = global_loss_archive.get('evaluate', {})
+            global_val_losses.update({rounds: global_val_loss.item()})
+            self.loss_history['global'] = {
+                'train': global_train_losses,
+                'evaluate': global_val_losses
+            }
+
+            # If global model is deemed to have stagnated, stop training
+            global_val_stopper(global_val_loss, self.global_model)
+            if global_val_stopper.early_stop:
+                logging.info("Global model has stagnated. Training round terminated!\n")
+                break
+
+            rounds += 1
+            pbar.update(1)
+        
+        pbar.close()
+
+        logging.debug(f"Objects in TTP: {self.crypto_provider}, {len(self.crypto_provider._objects)}", Class=BaseAlgorithm.__name__)
+        logging.debug(f"Objects in sy.local_worker: {sy.local_worker}, {len(sy.local_worker._objects)}", Class=BaseAlgorithm.__name__)
+
+        return self.global_model, self.local_models
+
+
+    def evaluate(
+        self, 
+        metas: List[str] = [], 
+        workers: List[str] = []
+    ) -> Tuple[Dict[str, Dict[str, th.Tensor]], Dict[str, th.Tensor]]:
+        """ Using the current instance of the global model, performs inference 
+            on pre-specified datasets.
+
+        Args:
+            metas (list(str)): Meta tokens indicating which datasets are to be
+                evaluated. If empty (default), all meta datasets (i.e. training,
+                validation and testing) will be evaluated
+            workers (list(str)): Worker IDs of workers whose datasets are to be
+                evaluated. If empty (default), evaluate all workers' datasets. 
+        Returns:
+            Inferences (dict(worker_id, dict(result_type, th.Tensor)))
+            losses (dict(str, th.Tensor))
+        """
+        DATA_MAP = {
+            'train': self.train_loader,
+            'evaluate': self.eval_loader,
+            'predict': self.test_loader
+        }
+
+        # If no meta filters are specified, evaluate all datasets 
+        metas = list(DATA_MAP.keys()) if not metas else metas
+
+        # If no worker filter are specified, evaluate all workers
+        workers = [w.id for w in self.workers] if not workers else workers
+
+        # Evaluate global model using datasets conforming to specified metas
+        inferences = {}
+        losses = {}
+        for meta, dataset in DATA_MAP.items():
+
+            if meta in metas:
+
+                worker_meta_inference, avg_loss = self.perform_FL_evaluation(
+                    datasets=dataset,
+                    workers=workers,
+                    is_shared=True
+                )
+
+                # inference = worker -> meta -> (y_pred, y_score)
+                for worker_id, meta_result in worker_meta_inference.items():
+
+                    worker_results = inferences.get(worker_id, {})
+                    worker_results[meta] = meta_result
+                    inferences[worker_id] = worker_results
+
+                losses[meta] = avg_loss
+        
+        return inferences, losses
+
+
+    def analyse(self):
+        """ Calculates contributions of each local model towards the current
+            state of the global model
+
+        Returns:
+        """
+        raise NotImplementedError
+
+
+    def export(self, out_dir: str = None, excluded: List[str] = []) -> dict:
+        """ Snapshots the current state of federated cycle and exports all 
+            models to file. A dictionary is produced as a rous
+
+            An archive's structure looks like this:
+            {
+                'global': {
+                    'origin': <crypto_provider ID>,
+                    'path': <path(s) to exported final global model(s)>,
+                    'loss_history': <path(s) to final global loss history(s)>,
+                    'checkpoints': {
+                        'round_0': {
+                            'epoch_0': {
+                                'origin': <crypto_provider ID>,
+                                'path': <path(s) to exported global model(s)>,
+                                'loss_history': <path(s) to global loss history(s)>,
+                            },
+                            'epoch_1': {
+                                'origin': <crypto_provider ID>,
+                                'path': <path(s) to exported globalmodel(s)>,
+                                'loss_history': <path(s) to global loss history(s)>,
+                            },
+                            ...
+                        },
+                        'round_1': {
+                            'epoch_0': {
+                                'origin': <crypto_provider ID>,
+                                'path': <path(s) to global exported model(s)>,
+                                'loss_history': <path(s) to global loss history(s)>,
+                            },
+                            'epoch_1': {
+                                'origin': <crypto_provider ID>,
+                                'path': <path(s) to exported global model(s)>,
+                                'loss_history': <path(s) to global loss history(s)>,
+                            },
+                            ...
+                        }
+                        ...
+                    }
+                },
+                'local_<idx>': {
+                    'origin': <worker ID>,
+                    'path': <path(s) to exported final local model(s)>,
+                    'loss_history': <path(s) to final local loss history(s)>,
+                    'checkpoints': {
+                        'round_0': {
+                            'epoch_0': {
+                                'origin': <crypto_provider ID>,
+                                'path': <path(s) to exported local model(s)>,
+                                'loss_history': <path(s) to local loss history(s)>,
+                            },
+                            'epoch_1': {
+                                'origin': <crypto_provider ID>,
+                                'path': <path(s) to exported local model(s)>,
+                                'loss_history': <path(s) to local loss history(s)>,
+                            },
+                            ...
+                        },
+                        'round_1': {
+                            'epoch_0': {
+                                'origin': <crypto_provider ID>,
+                                'path': <path(s) to exported local model(s)>,
+                                'loss_history': <path(s) to local loss history(s)>,
+                            },
+                            'epoch_1': {
+                                'origin': <crypto_provider ID>,
+                                'path': <path(s) to exported local model(s)>,
+                                'loss_history': <path(s) to local loss history(s)>,
+                            },
+                            ...
+                        }
+                        ...
+                    }
+                },
+                ...
+            }
+
+        Args:
+            out_dir (str): Path to output directory for export
+            excluded (list(str)): Federated attributes to skip when exporting.
+                Attribute options are as follows:
+                1) 'global': Skips current state of the global model
+                2) 'local': Skips current states of all local models
+                3) 'loss': Skips current state of global & local loss histories
+                4) 'checkpoint': Skips all checkpointed metadata
+        Returns:
+            Archive (dict)
+        """
+        # Override cached output directory with specified directory if any
+        out_dir = out_dir if out_dir else self.out_dir
+
+        def save_global_model():
+            if 'global' in excluded: return None
+            # Export global model to file
+            global_model_out_path = os.path.join(
+                out_dir, 
+                "global_model.pt"
+            )
+            # Only states can be saved, since Model is not picklable
+            th.save(self.global_model.state_dict(), global_model_out_path)
+            return global_model_out_path
+
+        def save_global_losses():
+            if 'loss' in excluded: return None
+            # Export global loss history to file
+            global_loss_out_path = os.path.join(
+                out_dir, 
+                "global_loss_history.json"
+            )
+            with open(global_loss_out_path, 'w') as glp:
+                print("Global Loss History:", self.loss_history['global'])
+                json.dump(self.loss_history['global'], glp)
+            return global_loss_out_path
+
+        def save_worker_model(worker_id, model):
+            if 'local' in excluded: return None
+            # Export local model to file
+            local_model_out_path = os.path.join(
+                out_dir, 
+                f"local_model_{worker_id}.pt"
+            )
+            if self.arguments.is_snn:
+                # Local models are saved directly to log their architectures
+                th.save(model, local_model_out_path)
+            else:
+                th.save(model.state_dict(), local_model_out_path)
+            return local_model_out_path
+
+        def save_worker_losses(worker_id):
+            if 'loss' in excluded: return None
+            # Export local loss history to file
+            local_loss_out_path = os.path.join(
+                out_dir, 
+                f"local_loss_history_{worker_id}.json"
+            )
+            with open(local_loss_out_path, 'w') as llp:
+                json.dump(self.loss_history['local'].get(worker_id, {}), llp)
+            return local_loss_out_path
+
+        out_paths = {}
+
+        # Package global metadata for storage
+        out_paths['global'] = {
+            'origin': self.crypto_provider.id,
+            'path': save_global_model(),
+            'loss_history': save_global_losses()
+        }
+        if 'checkpoint' not in excluded:
+            out_paths['global'].update({
+                'checkpoints': self.checkpoints.get(self.crypto_provider.id, {})
+            })
+
+        for idx, (worker_id, local_model) in enumerate(
+            self.local_models.items(), 
+            start=1
+        ):
+            # Package local metadata for storage
+            out_paths[f'local_{idx}'] = {
+                'origin': worker_id,
+                'path': save_worker_model(worker_id, model=local_model),
+                'loss_history': save_worker_losses(worker_id),
+            }
+            if 'checkpoint' not in excluded:
+                out_paths[f'local_{idx}'].update({
+                    'checkpoints': self.checkpoints.get(worker_id, {})
+                })
+
+        return out_paths
+
+
+    def restore(
+        self, 
+        archive: dict, 
+        version: Tuple[str, str] = None
+    ):
+        """ Restores model states from a previously archived training run. If 
+            version is not specified, then restore the final state of the grid.
+            If version is specified, restore the state of all models conforming
+            to that version's snapshot.
+
+            An archive's structure looks like this:
+            {
+                'global': {
+                    'origin': <crypto_provider ID>,
+                    'path': <path(s) to exported final global model(s)>,
+                    'loss_history': <path(s) to final global loss history(s)>,
+                    'checkpoints': {
+                        'round_0': {
+                            'epoch_0': {
+                                'origin': <crypto_provider ID>,
+                                'path': <path(s) to exported global model(s)>,
+                                'loss_history': <path(s) to globalloss history(s)>,
+                            },
+                            'epoch_1': {
+                                'origin': <crypto_provider ID>,
+                                'path': <path(s) to exported globalmodel(s)>,
+                                'loss_history': <path(s) to global loss history(s)>,
+                            },
+                            ...
+                        },
+                        'round_1': {
+                            'epoch_0': {
+                                'origin': <crypto_provider ID>,
+                                'path': <path(s) to global exported model(s)>,
+                                'loss_history': <path(s) to global loss history(s)>,
+                            },
+                            'epoch_1': {
+                                'origin': <crypto_provider ID>,
+                                'path': <path(s) to exported global model(s)>,
+                                'loss_history': <path(s) to global loss history(s)>,
+                            },
+                            ...
+                        }
+                        ...
+                    }
+                },
+                'local_<idx>': {
+                    'origin': <worker ID>,
+                    'path': <path(s) to exported final local model(s)>,
+                    'loss_history': <path(s) to final local loss history(s)>,
+                    'checkpoints': {
+                        'round_0': {
+                            'epoch_0': {
+                                'origin': <crypto_provider ID>,
+                                'path': <path(s) to exported local model(s)>,
+                                'loss_history': <path(s) to local loss history(s)>,
+                            },
+                            'epoch_1': {
+                                'origin': <crypto_provider ID>,
+                                'path': <path(s) to exported local model(s)>,
+                                'loss_history': <path(s) to local loss history(s)>,
+                            },
+                            ...
+                        },
+                        'round_1': {
+                            'epoch_0': {
+                                'origin': <crypto_provider ID>,
+                                'path': <path(s) to exported local model(s)>,
+                                'loss_history': <path(s) to local loss history(s)>,
+                            },
+                            'epoch_1': {
+                                'origin': <crypto_provider ID>,
+                                'path': <path(s) to exported local model(s)>,
+                                'loss_history': <path(s) to local loss history(s)>,
+                            },
+                            ...
+                        }
+                        ...
+                    }
+                },
+                ...
+            }
+
+        Args:
+            archive (dict): Dictionary containing versioned histories of 
+                exported filepaths corresponding to the state of models within a
+                training cycle
+            version (tuple(str)): A tuple where the first index indicates the
+                round index and the second the epoch index 
+                (i.e. (round_<r_idx>, epoch_<e_idx>))
+        """
+        for _, logs in archive.items():
+
+            logging.debug(f"Logs: {logs}")
+            archived_origin = logs['origin']
+
+            # Check if exact version of the federated grid was specified
+            if version:
+                round_idx = version[0]
+                epoch_idx = version[1]
+                filtered_version = logs['checkpoints'][round_idx][epoch_idx]
+                archived_state = th.load(filtered_version['path'])
+            
+            # Otherwise, load the final state of the grid
+            else:
+                archived_state = th.load(logs['path'])
+
+            if archived_origin == self.crypto_provider.id:
+                self.global_model.load_state_dict(archived_state)
+
+            else:
+
+                ###########################
+                # Implementation Footnote #
+                ###########################
+
+                # Because local models in SNN will be optimal models owned
+                # by the participants themselves, there are 2 ways of 
+                # handling model archival - Store the full model, or get 
+                # participants to register the architecture & hyperparameter
+                # sets of their optimal setup, while exporting the model
+                # weights. The former allows models to be captured alongside
+                # their architectures, hence removing the need for tracking 
+                # additional information unncessarily. However, models 
+                # exported this way have limited use outside of REST-RPC, 
+                # since they are pickled relative to the file structure of 
+                # the package. The latter is the more flexible approach, 
+                # since weights will still remain usable even outside the
+                # context of REST-RPC, as long as local model architectures,
+                # are available.  
+                
+                if self.arguments.is_snn:
+                    archived_model = archived_state
+                else:
+                    archived_model = copy.deepcopy(self.global_model)
+                    archived_model.load_state_dict(archived_state)
+                    
                 self.local_models[archived_origin] = archived_model     